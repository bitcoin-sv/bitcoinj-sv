/*
 * Copyright 2011 Google Inc.
 *
 * Licensed under the Apache License, Version 2.0 (the "License");
 * you may not use this file except in compliance with the License.
 * You may obtain a copy of the License at
 *
 *    http://www.apache.org/licenses/LICENSE-2.0
 *
 * Unless required by applicable law or agreed to in writing, software
 * distributed under the License is distributed on an "AS IS" BASIS,
 * WITHOUT WARRANTIES OR CONDITIONS OF ANY KIND, either express or implied.
 * See the License for the specific language governing permissions and
 * limitations under the License.
 */

package org.bitcoinj.core;

import org.bitcoinj.store.BlockStore;
import org.bitcoinj.store.BlockStoreException;
import com.google.common.base.Objects;

import java.math.BigInteger;
import java.nio.ByteBuffer;
import java.util.Locale;

import static com.google.common.base.Preconditions.checkState;

/**
 * Wraps a {@link Block} object with extra data that can be derived from the block chain but is slow or inconvenient to
 * calculate. By storing it alongside the block header we reduce the amount of work required significantly.
 * Recalculation is slow because the fields are cumulative - to find the chainWork you have to iterate over every
 * block in the chain back to the genesis block, which involves lots of seeking/loading etc. So we just keep a
 * running total: it's a disk space vs cpu/io tradeoff.<p>
 *
 * StoredBlocks are put inside a {@link BlockStore} which saves them to memory or disk.
 */
public class StoredBlock {

    // A BigInteger representing the total amount of work done so far on this chain. As of May 2011 it takes 8
    // bytes to represent this field, so 12 bytes should be plenty for now.
    public static final int CHAIN_WORK_BYTES = 12;
    public static final byte[] EMPTY_BYTES = new byte[CHAIN_WORK_BYTES];
    public static final int COMPACT_SERIALIZED_SIZE = Block.HEADER_SIZE + CHAIN_WORK_BYTES + 4 + 4 + 8;  // for height, txCount, blockSize

    private Block header;
    private BigInteger chainWork;
    private int height;
    private int txCount = -1;
    private long blockSize = -1;
    private Transaction coinbase;

    public StoredBlock(Block header, BigInteger chainWork, int height) {
        this.header = header;
        this.chainWork = chainWork;
        this.height = height;
        if (header.getTransactions() != null && !header.getTransactions().isEmpty()) {
            txCount = header.getTransactions().size();
            blockSize = header.getSerializedLength();
            coinbase = header.getTransactions().get(0);
            if (!coinbase.isCoinBase()) {
                throw new RuntimeException("first transaction is not a valid coinbase");
            }
        }
    }

    public void checkIsHeaderOnly() {
        if (header.getTransactions() == null || header.getTransactions().isEmpty())
            return;
        throw new RuntimeException("Stored block is contains full block isntance");
    }

    /**
     * The block header this object wraps. The referenced block object must not have any transactions in it.
     */
    public Block getHeader() {
        return header;
    }

    /**
     * The total sum of work done in this block, and all the blocks below it in the chain. Work is a measure of how
     * many tries are needed to solve a block. If the target is set to cover 10% of the total hash value space,
     * then the work represented by a block is 10.
     */
    public BigInteger getChainWork() {
        return chainWork;
    }

    /**
     * Position in the chain for this block. The genesis block has a height of zero.
     */
    public int getHeight() {
        return height;
    }

    public int getTxCount() { return txCount; }

    public long getBlockSize() { return blockSize; }

    public Transaction getCoinbase() {
        return coinbase;
    }

    public void setCoinbase(Transaction coinbase) {
        this.coinbase = coinbase;
<<<<<<< HEAD
        //we don't wan't to set the coinbase only as parent as it won't change
        //and this will trigger uncaching the merkle root which we can't recalculate
        //without the rest of the transactions in block.  We'll just set parent to null
        //to release any block that's attached to the coinbase so it can be garbage collected.
        coinbase.setParent(null);
=======
        coinbase.setParent(header);
>>>>>>> d0cae47c
    }

    public void setTxCount(int txCount) {
        this.txCount = txCount;
    }

    public void setBlockSize(long blockSize) {
        this.blockSize = blockSize;
    }


    /** Returns true if this objects chainWork is higher than the others. */
    public boolean moreWorkThan(StoredBlock other) {
        return chainWork.compareTo(other.chainWork) > 0;
    }

    @Override
    public boolean equals(Object o) {
        if (this == o) return true;
        if (o == null || getClass() != o.getClass()) return false;
        StoredBlock other = (StoredBlock) o;
        return header.equals(other.header) && chainWork.equals(other.chainWork) && height == other.height;
    }

    @Override
    public int hashCode() {
        return Objects.hashCode(header, chainWork, height);
    }

    /**
     * Creates a new StoredBlock, calculating the additional fields by adding to the values in this block.
     */
    public StoredBlock build(Block block) throws VerificationException {
        // Stored blocks track total work done in this chain, because the canonical chain is the one that represents
        // the largest amount of work done not the tallest.
        BigInteger chainWork = this.chainWork.add(block.getWork());
        int height = this.height + 1;
        return new StoredBlock(block, chainWork, height);
    }

    /**
     * Given a block store, looks up the previous block in this chain. Convenience method for doing
     * <tt>store.get(this.getHeader().getPrevBlockHash())</tt>.
     *
     * @return the previous block in the chain or null if it was not found in the store.
     */
    public StoredBlock getPrev(BlockStore store) throws BlockStoreException {
        return store.get(getHeader().getPrevBlockHash());
    }

    /** Serializes the stored block to a custom packed format. Used by {@link CheckpointManager}. */
    public void serializeCompact(ByteBuffer buffer) {
        byte[] chainWorkBytes = getChainWork().toByteArray();
        checkState(chainWorkBytes.length <= CHAIN_WORK_BYTES, "Ran out of space to store chain work!");
        if (chainWorkBytes.length < CHAIN_WORK_BYTES) {
            // Pad to the right size.
            buffer.put(EMPTY_BYTES, 0, CHAIN_WORK_BYTES - chainWorkBytes.length);
        }
        buffer.put(chainWorkBytes);
        buffer.putInt(getHeight());
        buffer.putInt(getTxCount());
        buffer.putLong(getBlockSize());
        // Using unsafeBitcoinSerialize here can give us direct access to the same bytes we read off the wire,
        // avoiding serialization round-trips.
        byte[] bytes = getHeader().unsafeBitcoinSerialize();
        buffer.put(bytes, 0, Block.HEADER_SIZE);  // Trim the trailing 00 byte (zero transactions).
    }

    /** De-serializes the stored block from a custom packed format. Used by {@link CheckpointManager}. */
    public static StoredBlock deserializeCompact(NetworkParameters params, ByteBuffer buffer) throws ProtocolException {
        byte[] chainWorkBytes = new byte[StoredBlock.CHAIN_WORK_BYTES];
        buffer.get(chainWorkBytes);
        BigInteger chainWork = new BigInteger(1, chainWorkBytes);
        int height = buffer.getInt();  // +4 bytes
        int txCount = buffer.getInt(); // + 4 bytes
        long blockSize = buffer.getLong(); // + 8 bytes
        byte[] header = new byte[Block.HEADER_SIZE + 1];    // Extra byte for the 00 transactions length.
        buffer.get(header, 0, Block.HEADER_SIZE);
        StoredBlock block = new StoredBlock(params.getDefaultSerializer().makeBlock(header), chainWork, height);
        block.setTxCount(txCount);
        block.setBlockSize(blockSize);
        return block;
    }

    @Override
    public String toString() {
        return String.format(Locale.US, "Block %s at height %d: %s",
                getHeader().getHashAsString(), getHeight(), getHeader().toString());
    }

}<|MERGE_RESOLUTION|>--- conflicted
+++ resolved
@@ -48,7 +48,6 @@
     private int height;
     private int txCount = -1;
     private long blockSize = -1;
-    private Transaction coinbase;
 
     public StoredBlock(Block header, BigInteger chainWork, int height) {
         this.header = header;
@@ -103,15 +102,11 @@
 
     public void setCoinbase(Transaction coinbase) {
         this.coinbase = coinbase;
-<<<<<<< HEAD
         //we don't wan't to set the coinbase only as parent as it won't change
         //and this will trigger uncaching the merkle root which we can't recalculate
         //without the rest of the transactions in block.  We'll just set parent to null
         //to release any block that's attached to the coinbase so it can be garbage collected.
         coinbase.setParent(null);
-=======
-        coinbase.setParent(header);
->>>>>>> d0cae47c
     }
 
     public void setTxCount(int txCount) {
@@ -121,7 +116,6 @@
     public void setBlockSize(long blockSize) {
         this.blockSize = blockSize;
     }
-
 
     /** Returns true if this objects chainWork is higher than the others. */
     public boolean moreWorkThan(StoredBlock other) {
@@ -201,5 +195,4 @@
         return String.format(Locale.US, "Block %s at height %d: %s",
                 getHeader().getHashAsString(), getHeight(), getHeader().toString());
     }
-
 }