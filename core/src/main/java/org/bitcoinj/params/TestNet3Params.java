--- conflicted
+++ resolved
@@ -17,18 +17,18 @@
 
 package org.bitcoinj.params;
 
-<<<<<<< HEAD
 import java.math.BigInteger;
 import java.util.Date;
 
 import com.google.common.base.Preconditions;
 import org.bitcoinj.core.AbstractBlockChain;
-=======
->>>>>>> d1dccb67
 import org.bitcoinj.core.Block;
+import org.bitcoinj.core.NetworkParameters;
+import org.bitcoinj.core.StoredBlock;
 import org.bitcoinj.core.Utils;
-
-import java.util.Date;
+import org.bitcoinj.core.VerificationException;
+import org.bitcoinj.store.BlockStore;
+import org.bitcoinj.store.BlockStoreException;
 
 import static com.google.common.base.Preconditions.checkState;
 
@@ -77,16 +77,10 @@
 
         // Aug, 1 hard fork
         uahfHeight = 1155876;
-<<<<<<< HEAD
 
         /** Activation time at which the cash HF kicks in. */
         cashHardForkActivationTime = 1510600000;
         daaHeight = 1188697;
-=======
-        // Nov, 13 hard fork
-        daaUpdateHeight = 1188697;
-        cashAddrPrefix = "bchtest";
->>>>>>> d1dccb67
     }
 
     private static TestNet3Params instance;
@@ -105,7 +99,6 @@
     // February 16th 2012
     private static final Date testnetDiffDate = new Date(1329264000000L);
 
-<<<<<<< HEAD
     @Override
     public void checkDifficultyTransitions(final StoredBlock storedPrev, final Block nextBlock,
                                            final BlockStore blockStore, AbstractBlockChain blockChain) throws VerificationException, BlockStoreException {
@@ -136,6 +129,8 @@
         } else {
             super.checkDifficultyTransitions(storedPrev, nextBlock, blockStore, blockChain);
         }
+    public static boolean isValidTestnetDateBlock(Block block){
+        return block.getTime().after(testnetDiffDate);
     }
     @Override
     protected void checkNextCashWorkRequired(StoredBlock storedPrev,
@@ -193,10 +188,5 @@
             return;
         }
     }
-=======
-    public static boolean isValidTestnetDateBlock(Block block){
-        return block.getTime().after(testnetDiffDate);
-    }
 
->>>>>>> d1dccb67
 }