/*
 * Copyright 2013 Google Inc.
 * Copyright 2015 Andreas Schildbach
 *
 * Licensed under the Apache License, Version 2.0 (the "License");
 * you may not use this file except in compliance with the License.
 * You may obtain a copy of the License at
 *
 *    http://www.apache.org/licenses/LICENSE-2.0
 *
 * Unless required by applicable law or agreed to in writing, software
 * distributed under the License is distributed on an "AS IS" BASIS,
 * WITHOUT WARRANTIES OR CONDITIONS OF ANY KIND, either express or implied.
 * See the License for the specific language governing permissions and
 * limitations under the License.
 */

package org.bitcoinj.params;

import com.google.common.base.Preconditions;
import com.google.common.base.Stopwatch;
import org.bitcoinj.core.*;
import org.bitcoinj.store.BlockStore;
import org.bitcoinj.store.BlockStoreException;
import org.bitcoinj.utils.MonetaryFormat;
import org.slf4j.Logger;
import org.slf4j.LoggerFactory;

import java.math.BigInteger;
import java.util.concurrent.TimeUnit;

/**
 * Parameters for Bitcoin-like networks.
 */
public abstract class AbstractBitcoinNetParams extends NetworkParameters {
    /**
     * Scheme part for Bitcoin URIs.
     */
    public static final String BITCOIN_SCHEME = "bitcoincash";

    private static final Logger log = LoggerFactory.getLogger(AbstractBitcoinNetParams.class);

<<<<<<< HEAD
    // Aug, 1 hard fork
    int uahfHeight = 478559;
    /** Activation time at which the cash HF kicks in. */
    protected long cashHardForkActivationTime;
    protected int daaHeight;

=======
>>>>>>> d1dccb67
    public AbstractBitcoinNetParams() {
        super();
    }

    /**
     * Checks if we are at a difficulty transition point.
     * @param storedPrev The previous stored block
     * @param parameters The network parameters
     * @return If this is a difficulty transition point
     */
    public static boolean isDifficultyTransitionPoint(StoredBlock storedPrev, NetworkParameters parameters) {
        return ((storedPrev.getHeight() + 1) % parameters.getInterval()) == 0;
    }

<<<<<<< HEAD
    @Override
    public void checkDifficultyTransitions(final StoredBlock storedPrev, final Block nextBlock,
    	final BlockStore blockStore, AbstractBlockChain blockChain) throws VerificationException, BlockStoreException {
        Block prev = storedPrev.getHeader();

        if (storedPrev.getHeight() >= daaHeight) {
            checkNextCashWorkRequired(storedPrev, nextBlock, blockStore);
            return;
        }

        // Is this supposed to be a difficulty transition point
        if (!isDifficultyTransitionPoint(storedPrev)) {

            if(storedPrev.getHeader().getDifficultyTargetAsInteger().equals(getMaxTarget()))
            {
                // No ... so check the difficulty didn't actually change.
                if (nextBlock.getDifficultyTarget() != prev.getDifficultyTarget())
                    throw new VerificationException("Unexpected change in difficulty at height " + storedPrev.getHeight() +
                            ": " + Long.toHexString(nextBlock.getDifficultyTarget()) + " vs " +
                            Long.toHexString(prev.getDifficultyTarget()));
                return;
            }
            // If producing the last 6 block took less than 12h, we keep the same
            // difficulty.
            StoredBlock cursor = blockStore.get(prev.getHash());
            for (int i = 0; i < 6; i++) {
                if (cursor == null) {
                    return;
                    // There are not enough blocks in the blockStore to verify the difficulty due to the use of checkpoints
                    // Return as if the difficulty was verified.
                }
                cursor = blockStore.get(cursor.getHeader().getPrevBlockHash());
            }
            long mpt6blocks = 0;
            try {
                //Check to see if there are enough blocks before cursor to correctly calculate the median time
                StoredBlock beforeCursor = cursor;
                for (int i = 0; i < 10; i++) {
                    beforeCursor = blockStore.get(beforeCursor.getHeader().getPrevBlockHash());
                    if(beforeCursor == null)
                        return; //Not enough blocks to check difficulty.
                }
                mpt6blocks = blockChain.getMedianTimestampOfRecentBlocks(storedPrev, blockStore) - blockChain.getMedianTimestampOfRecentBlocks(cursor, blockStore);
            } catch (NullPointerException x)
            {
                return;
            }

            // If producing the last 6 block took more than 12h, increase the difficulty
            // target by 1/4 (which reduces the difficulty by 20%). This ensure the
            // chain do not get stuck in case we lose hashrate abruptly.
            if(mpt6blocks >= 12 * 3600)
            {
                BigInteger nPow = storedPrev.getHeader().getDifficultyTargetAsInteger();
                nPow = nPow.add(nPow.shiftRight(2));

                if(nPow.compareTo(getMaxTarget()) > 0)
                    nPow = getMaxTarget();

                if (nextBlock.getDifficultyTarget() != Utils.encodeCompactBits(nPow))
                    throw new VerificationException("Unexpected change in difficulty [6 blocks >12 hours] at height " + storedPrev.getHeight() +
                            ": " + Long.toHexString(nextBlock.getDifficultyTarget()) + " vs " +
                            Utils.encodeCompactBits(nPow));
                return;
            }




            // No ... so check the difficulty didn't actually change.
            if (nextBlock.getDifficultyTarget() != prev.getDifficultyTarget())
                throw new VerificationException("Unexpected change in difficulty at height " + storedPrev.getHeight() +
                        ": " + Long.toHexString(nextBlock.getDifficultyTarget()) + " vs " +
                        Long.toHexString(prev.getDifficultyTarget()));
            return;
        }

        // We need to find a block far back in the chain. It's OK that this is expensive because it only occurs every
        // two weeks after the initial block chain download.
        final Stopwatch watch = Stopwatch.createStarted();
        StoredBlock cursor = blockStore.get(prev.getHash());
        for (int i = 0; i < this.getInterval() - 1; i++) {
            if (cursor == null) {
                // This should never happen. If it does, it means we are following an incorrect or busted chain.
                throw new VerificationException(
                        "Difficulty transition point but we did not find a way back to the genesis block.");
            }
            cursor = blockStore.get(cursor.getHeader().getPrevBlockHash());
        }
        watch.stop();
        if (watch.elapsed(TimeUnit.MILLISECONDS) > 50)
            log.info("Difficulty transition traversal took {}", watch);

        Block blockIntervalAgo = cursor.getHeader();
        int timespan = (int) (prev.getTimeSeconds() - blockIntervalAgo.getTimeSeconds());
        // Limit the adjustment step.
        final int targetTimespan = this.getTargetTimespan();
        if (timespan < targetTimespan / 4)
            timespan = targetTimespan / 4;
        if (timespan > targetTimespan * 4)
            timespan = targetTimespan * 4;

        BigInteger newTarget = Utils.decodeCompactBits(prev.getDifficultyTarget());
        newTarget = newTarget.multiply(BigInteger.valueOf(timespan));
        newTarget = newTarget.divide(BigInteger.valueOf(targetTimespan));

        verifyDifficulty(newTarget, nextBlock);
=======
    /**
     * determines whether monolith upgrade is activated based on MTP
     * @param storedPrev The previous stored block
     * @param store BlockStore containing at least 11 blocks
     * @param parameters The network parameters
     * @return
     */
    public static boolean isMonolithEnabled(StoredBlock storedPrev, BlockStore store, NetworkParameters parameters) {
        if (storedPrev.getHeight() < 524626) { //current height at time of writing, well below the activation block height
            return false;
        }
        try {
            long mtp = BlockChain.getMedianTimestampOfRecentBlocks(storedPrev, store);
            return isMonolithEnabled(mtp, parameters);
        } catch (BlockStoreException e) {
            throw new RuntimeException("Cannot determine monolith activation without BlockStore");
        }
>>>>>>> d1dccb67
    }

    /**
     * determines whether monolith upgrade is activated based on the given MTP.  Useful for overriding MTP for testing.
     * @param medianTimePast
     * @param parameters The network parameters
     * @return
     */
    public static boolean isMonolithEnabled(long medianTimePast, NetworkParameters parameters) {
        return medianTimePast >= parameters.getMonolithActivationTime();
    }

    /**
     * The number that is one greater than the largest representable SHA-256
     * hash.
     */
    private static BigInteger LARGEST_HASH = BigInteger.ONE.shiftLeft(256);

    /**
     * Compute the a target based on the work done between 2 blocks and the time
     * required to produce that work.
     */
<<<<<<< HEAD
     BigInteger ComputeTarget(StoredBlock firstBlock,
                                   StoredBlock lastBlock) {
         Preconditions.checkState(lastBlock.getHeight() > firstBlock.getHeight());
=======
     public static BigInteger ComputeTarget(StoredBlock pindexFirst,
                                   StoredBlock pindexLast) {

         Preconditions.checkState(pindexLast.getHeight() > pindexFirst.getHeight());
>>>>>>> d1dccb67

        /*
         * From the total work done and the time it took to produce that much work,
         * we can deduce how much work we expect to be produced in the targeted time
         * between blocks.
         */
<<<<<<< HEAD
        BigInteger work = lastBlock.getChainWork().subtract(firstBlock.getChainWork());
        work = work.multiply(BigInteger.valueOf(this.TARGET_SPACING));
=======
        BigInteger work = pindexLast.getChainWork().subtract(pindexFirst.getChainWork());
        work = work.multiply(BigInteger.valueOf(TARGET_SPACING));
>>>>>>> d1dccb67

        // In order to avoid difficulty cliffs, we bound the amplitude of the
        // adjustment we are going to do.
        Preconditions.checkState(lastBlock.getHeader().getTimeSeconds() >  firstBlock.getHeader().getTimeSeconds());
        long nActualTimespan = lastBlock.getHeader().getTimeSeconds() - firstBlock.getHeader().getTimeSeconds();
        if (nActualTimespan > 288 * TARGET_SPACING) {
            nActualTimespan = 288 * TARGET_SPACING;
        } else if (nActualTimespan < 72 * TARGET_SPACING) {
            nActualTimespan = 72 * TARGET_SPACING;
        }

        work = work.divide(BigInteger.valueOf(nActualTimespan));

<<<<<<< HEAD
        /**
         * We need to compute T = (2^256 / W) - 1.
         * This code differs from Bitcoin-ABC in that we are using
         * BigIntegers instead of a data type that is limited to 256 bits.
         */

         return LARGEST_HASH.divide(work).subtract(BigInteger.ONE);
    }

/**
 * To reduce the impact of timestamp manipulation, we select the block we are
 * basing our computation on via a median of 3.
 */
    StoredBlock GetSuitableBlock(StoredBlock storedBlock, BlockStore blockStore) throws BlockStoreException{
        Preconditions.checkState(storedBlock.getHeight() >= 3);

        /**
         * In order to avoid a block is a very skewed timestamp to have too much
         * influence, we select the median of the 3 top most blocks as a starting
         * point.
         */
        StoredBlock blocks[] = new StoredBlock[3];
        blocks[2] = storedBlock;
        blocks[1] = storedBlock.getPrev(blockStore);
        if(blocks[1] == null)
            throw new BlockStoreException("Not enough blocks in blockStore to calculate difficulty");
        blocks[0] = blocks[1].getPrev(blockStore);
        if(blocks[0] == null)
            throw new BlockStoreException("Not enough blocks in blockStore to calculate difficulty");

        // Sorting network.
        if (blocks[0].getHeader().getTimeSeconds() > blocks[2].getHeader().getTimeSeconds()) {
            StoredBlock temp = blocks[0];
            blocks[0] = blocks[2];
            blocks[2] = temp;
        }

        if (blocks[0].getHeader().getTimeSeconds() > blocks[1].getHeader().getTimeSeconds()) {
            StoredBlock temp = blocks[0];
            blocks[0] = blocks[1];
            blocks[1] = temp;
        }

        if (blocks[1].getHeader().getTimeSeconds() > blocks[2].getHeader().getTimeSeconds()) {
            StoredBlock temp = blocks[1];
            blocks[1] = blocks[2];
            blocks[2] = temp;
        }

        // We should have our candidate in the middle now.
        return blocks[1];
    }

    /**
     * Compute the next required proof of work using a weighted average of the
     * estimated hashrate per block.
     *
     * Using a weighted average ensure that the timestamp parameter cancels out in
     * most of the calculation - except for the timestamp of the first and last
     * block. Because timestamps are the least trustworthy information we have as
     * input, this ensures the algorithm is more resistant to malicious inputs.
     */
    protected void checkNextCashWorkRequired(StoredBlock storedPrev,
                                   Block newBlock, BlockStore blockStore) {

        // Compute the difficulty based on the full adjustment interval.
        int height = storedPrev.getHeight();
        Preconditions.checkState(height >= this.interval);

        // Get the last suitable block of the difficulty interval.
        try {
            StoredBlock lastBlock = GetSuitableBlock(storedPrev, blockStore);

            // Get the first suitable block of the difficulty interval.
            StoredBlock firstBlock = storedPrev;

            for (int i = 144; i > 0; --i)
            {
                firstBlock = firstBlock.getPrev(blockStore);
                if(firstBlock == null)
                    return; //Not enough blocks in the blockchain to calculate difficulty
            }

            firstBlock = GetSuitableBlock(firstBlock, blockStore);

            // Compute the target based on time and work done during the interval.
            BigInteger nextTarget =
                    ComputeTarget(firstBlock, lastBlock);

            verifyDifficulty(nextTarget, newBlock);
        }
        catch (BlockStoreException x)
        {
            //this means we don't have enough blocks, yet.  let it go until we do.
            return;
        }
    }

=======
        /*
         * We need to compute T = (2^256 / W) - 1 but 2^256 doesn't fit in 256 bits.
         * By expressing 1 as W / W, we get (2^256 - W) / W, and we can compute
         * 2^256 - W as the complement of W.
         */
         return LARGEST_HASH.divide(work).subtract(BigInteger.ONE);//target.add(BigInteger.ONE))
    }

>>>>>>> d1dccb67
    @Override
    public Coin getMaxMoney() {
        return MAX_MONEY;
    }

    @Override
    public Coin getMinNonDustOutput() {
        return Transaction.MIN_NONDUST_OUTPUT;
    }

    @Override
    public MonetaryFormat getMonetaryFormat() {
        return new MonetaryFormat();
    }

    @Override
    public int getProtocolVersionNum(final ProtocolVersion version) {
        return version.getBitcoinProtocolVersion();
    }

    @Override
    public BitcoinSerializer getSerializer(boolean parseRetain) {
        return new BitcoinSerializer(this, parseRetain);
    }

    @Override
    public String getUriScheme() {
        return BITCOIN_SCHEME;
    }

    @Override
    public boolean hasMaxMoney() {
        return true;
    }
}<|MERGE_RESOLUTION|>--- conflicted
+++ resolved
@@ -17,17 +17,18 @@
 
 package org.bitcoinj.params;
 
+import java.math.BigInteger;
+import java.util.concurrent.TimeUnit;
+
 import com.google.common.base.Preconditions;
-import com.google.common.base.Stopwatch;
 import org.bitcoinj.core.*;
+import org.bitcoinj.utils.MonetaryFormat;
 import org.bitcoinj.store.BlockStore;
 import org.bitcoinj.store.BlockStoreException;
-import org.bitcoinj.utils.MonetaryFormat;
 import org.slf4j.Logger;
 import org.slf4j.LoggerFactory;
 
-import java.math.BigInteger;
-import java.util.concurrent.TimeUnit;
+import com.google.common.base.Stopwatch;
 
 /**
  * Parameters for Bitcoin-like networks.
@@ -40,15 +41,12 @@
 
     private static final Logger log = LoggerFactory.getLogger(AbstractBitcoinNetParams.class);
 
-<<<<<<< HEAD
     // Aug, 1 hard fork
     int uahfHeight = 478559;
     /** Activation time at which the cash HF kicks in. */
     protected long cashHardForkActivationTime;
     protected int daaHeight;
 
-=======
->>>>>>> d1dccb67
     public AbstractBitcoinNetParams() {
         super();
     }
@@ -56,14 +54,12 @@
     /**
      * Checks if we are at a difficulty transition point.
      * @param storedPrev The previous stored block
-     * @param parameters The network parameters
      * @return If this is a difficulty transition point
      */
-    public static boolean isDifficultyTransitionPoint(StoredBlock storedPrev, NetworkParameters parameters) {
-        return ((storedPrev.getHeight() + 1) % parameters.getInterval()) == 0;
-    }
-
-<<<<<<< HEAD
+    protected boolean isDifficultyTransitionPoint(StoredBlock storedPrev) {
+        return ((storedPrev.getHeight() + 1) % this.getInterval()) == 0;
+    }
+
     @Override
     public void checkDifficultyTransitions(final StoredBlock storedPrev, final Block nextBlock,
     	final BlockStore blockStore, AbstractBlockChain blockChain) throws VerificationException, BlockStoreException {
@@ -171,35 +167,25 @@
         newTarget = newTarget.divide(BigInteger.valueOf(targetTimespan));
 
         verifyDifficulty(newTarget, nextBlock);
-=======
-    /**
-     * determines whether monolith upgrade is activated based on MTP
-     * @param storedPrev The previous stored block
-     * @param store BlockStore containing at least 11 blocks
-     * @param parameters The network parameters
-     * @return
-     */
-    public static boolean isMonolithEnabled(StoredBlock storedPrev, BlockStore store, NetworkParameters parameters) {
-        if (storedPrev.getHeight() < 524626) { //current height at time of writing, well below the activation block height
-            return false;
-        }
-        try {
-            long mtp = BlockChain.getMedianTimestampOfRecentBlocks(storedPrev, store);
-            return isMonolithEnabled(mtp, parameters);
-        } catch (BlockStoreException e) {
-            throw new RuntimeException("Cannot determine monolith activation without BlockStore");
-        }
->>>>>>> d1dccb67
-    }
-
-    /**
-     * determines whether monolith upgrade is activated based on the given MTP.  Useful for overriding MTP for testing.
-     * @param medianTimePast
-     * @param parameters The network parameters
-     * @return
-     */
-    public static boolean isMonolithEnabled(long medianTimePast, NetworkParameters parameters) {
-        return medianTimePast >= parameters.getMonolithActivationTime();
+    }
+    void verifyDifficulty(BigInteger newTarget, Block nextBlock)
+    {
+        if (newTarget.compareTo(this.getMaxTarget()) > 0) {
+            log.info("Difficulty hit proof of work limit: {}", newTarget.toString(16));
+            newTarget = this.getMaxTarget();
+        }
+
+        int accuracyBytes = (int) (nextBlock.getDifficultyTarget() >>> 24) - 3;
+        long receivedTargetCompact = nextBlock.getDifficultyTarget();
+
+        // The calculated difficulty is to a higher precision than received, so reduce here.
+        BigInteger mask = BigInteger.valueOf(0xFFFFFFL).shiftLeft(accuracyBytes * 8);
+        newTarget = newTarget.and(mask);
+        long newTargetCompact = Utils.encodeCompactBits(newTarget);
+
+        if (newTargetCompact != receivedTargetCompact)
+            throw new VerificationException("Network provided difficulty bits do not match what was calculated: " +
+                    Long.toHexString(newTargetCompact) + " vs " + Long.toHexString(receivedTargetCompact));
     }
 
     /**
@@ -212,29 +198,17 @@
      * Compute the a target based on the work done between 2 blocks and the time
      * required to produce that work.
      */
-<<<<<<< HEAD
      BigInteger ComputeTarget(StoredBlock firstBlock,
                                    StoredBlock lastBlock) {
          Preconditions.checkState(lastBlock.getHeight() > firstBlock.getHeight());
-=======
-     public static BigInteger ComputeTarget(StoredBlock pindexFirst,
-                                   StoredBlock pindexLast) {
-
-         Preconditions.checkState(pindexLast.getHeight() > pindexFirst.getHeight());
->>>>>>> d1dccb67
 
         /*
          * From the total work done and the time it took to produce that much work,
          * we can deduce how much work we expect to be produced in the targeted time
          * between blocks.
          */
-<<<<<<< HEAD
         BigInteger work = lastBlock.getChainWork().subtract(firstBlock.getChainWork());
         work = work.multiply(BigInteger.valueOf(this.TARGET_SPACING));
-=======
-        BigInteger work = pindexLast.getChainWork().subtract(pindexFirst.getChainWork());
-        work = work.multiply(BigInteger.valueOf(TARGET_SPACING));
->>>>>>> d1dccb67
 
         // In order to avoid difficulty cliffs, we bound the amplitude of the
         // adjustment we are going to do.
@@ -248,7 +222,6 @@
 
         work = work.divide(BigInteger.valueOf(nActualTimespan));
 
-<<<<<<< HEAD
         /**
          * We need to compute T = (2^256 / W) - 1.
          * This code differs from Bitcoin-ABC in that we are using
@@ -347,16 +320,6 @@
         }
     }
 
-=======
-        /*
-         * We need to compute T = (2^256 / W) - 1 but 2^256 doesn't fit in 256 bits.
-         * By expressing 1 as W / W, we get (2^256 - W) / W, and we can compute
-         * 2^256 - W as the complement of W.
-         */
-         return LARGEST_HASH.divide(work).subtract(BigInteger.ONE);//target.add(BigInteger.ONE))
-    }
-
->>>>>>> d1dccb67
     @Override
     public Coin getMaxMoney() {
         return MAX_MONEY;
