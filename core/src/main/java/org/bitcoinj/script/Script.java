/*
 * Copyright 2011 Google Inc.
 * Copyright 2012 Matt Corallo.
 * Copyright 2014 Andreas Schildbach
 *
 * Licensed under the Apache License, Version 2.0 (the "License");
 * you may not use this file except in compliance with the License.
 * You may obtain a copy of the License at
 *
 *    http://www.apache.org/licenses/LICENSE-2.0
 *
 * Unless required by applicable law or agreed to in writing, software
 * distributed under the License is distributed on an "AS IS" BASIS,
 * WITHOUT WARRANTIES OR CONDITIONS OF ANY KIND, either express or implied.
 * See the License for the specific language governing permissions and
 * limitations under the License.
 */

package org.bitcoinj.script;

import org.bitcoinj.core.*;
import org.bitcoinj.crypto.TransactionSignature;
import com.google.common.collect.Lists;
import org.slf4j.Logger;
import org.slf4j.LoggerFactory;
import org.spongycastle.crypto.digests.RIPEMD160Digest;

import javax.annotation.Nullable;
import java.io.ByteArrayInputStream;
import java.io.ByteArrayOutputStream;
import java.io.IOException;
import java.io.OutputStream;
import java.math.BigInteger;
import java.security.MessageDigest;
import java.security.NoSuchAlgorithmException;
import java.util.*;

import static org.bitcoinj.script.ScriptOpCodes.*;
import static com.google.common.base.Preconditions.*;

// TODO: Redesign this entire API to be more type safe and organised.

/**
 * <p>Programs embedded inside transactions that control redemption of payments.</p>
 *
 * <p>Bitcoin transactions don't specify what they do directly. Instead <a href="https://en.bitcoin.it/wiki/Script">a
 * small binary stack language</a> is used to define programs that when evaluated return whether the transaction
 * "accepts" or rejects the other transactions connected to it.</p>
 *
 * <p>In SPV mode, scripts are not run, because that would require all transactions to be available and lightweight
 * clients don't have that data. In full mode, this class is used to run the interpreted language. It also has
 * static methods for building scripts.</p>
 */
public class Script {

    /** Enumeration to encapsulate the type of this script. */
    public enum ScriptType {
        // Do NOT change the ordering of the following definitions because their ordinals are stored in databases.
        NO_TYPE,
        P2PKH,
        PUB_KEY,
        P2SH
    }

    /** Flags to pass to {@link Script#correctlySpends(Transaction, long, Script, Coin, Set)}.
     * Note currently only P2SH, DERSIG and NULLDUMMY are actually supported.
     */
    public enum VerifyFlag {
        P2SH, // Enable BIP16-style subscript evaluation.
        STRICTENC, // Passing a non-strict-DER signature or one with undefined hashtype to a checksig operation causes script failure.
        DERSIG, // Passing a non-strict-DER signature to a checksig operation causes script failure (softfork safe, BIP66 rule 1)
        LOW_S, // Passing a non-strict-DER signature or one with S > order/2 to a checksig operation causes script failure
        NULLDUMMY, // Verify dummy stack item consumed by CHECKMULTISIG is of zero-length.
        SIGPUSHONLY, // Using a non-push operator in the scriptSig causes script failure (softfork safe, BIP62 rule 2).
        MINIMALDATA, // Require minimal encodings for all push operations and number encodings
        DISCOURAGE_UPGRADABLE_NOPS, // Discourage use of NOPs reserved for upgrades (NOP1-10)
        CLEANSTACK, // Require that only a single stack element remains after evaluation.
        CHECKLOCKTIMEVERIFY, // Enable CHECKLOCKTIMEVERIFY operation
        ENABLESIGHASHFORKID,
        MONOLITH_OPCODES // May 15, 2018 Hard fork
    }
    public static final EnumSet<VerifyFlag> ALL_VERIFY_FLAGS = EnumSet.allOf(VerifyFlag.class);

    private static final Logger log = LoggerFactory.getLogger(Script.class);
    public static final long MAX_SCRIPT_ELEMENT_SIZE = 520;  // bytes
    public static final int DEFAULT_MAX_NUM_ELEMENT_SIZE = 4;
    public static final int SIG_SIZE = 75;
    /** Max number of sigops allowed in a standard p2sh redeem script */
    public static final int MAX_P2SH_SIGOPS = 15;

    // The program is a set of chunks where each element is either [opcode] or [data, data, data ...]
    protected List<ScriptChunk> chunks;
    // Unfortunately, scripts are not ever re-serialized or canonicalized when used in signature hashing. Thus we
    // must preserve the exact bytes that we read off the wire, along with the parsed form.
    protected byte[] program;

    // Creation time of the associated keys in seconds since the epoch.
    private long creationTimeSeconds;

    /** Creates an empty script that serializes to nothing. */
    private Script() {
        chunks = Lists.newArrayList();
    }

    // Used from ScriptBuilder.
    Script(List<ScriptChunk> chunks) {
        this.chunks = Collections.unmodifiableList(new ArrayList<ScriptChunk>(chunks));
        creationTimeSeconds = Utils.currentTimeSeconds();
    }

    /**
     * Construct a Script that copies and wraps the programBytes array. The array is parsed and checked for syntactic
     * validity.
     * @param programBytes Array of program bytes from a transaction.
     */
    public Script(byte[] programBytes) throws ScriptException {
        program = programBytes;
        parse(programBytes);
        creationTimeSeconds = 0;
    }

    public Script(byte[] programBytes, long creationTimeSeconds) throws ScriptException {
        program = programBytes;
        parse(programBytes);
        this.creationTimeSeconds = creationTimeSeconds;
    }

    public long getCreationTimeSeconds() {
        return creationTimeSeconds;
    }

    public void setCreationTimeSeconds(long creationTimeSeconds) {
        this.creationTimeSeconds = creationTimeSeconds;
    }

    /**
     * Returns the program opcodes as a string, for example "[1234] DUP HASH160"
     */
    @Override
    public String toString() {
        return Utils.join(chunks);
    }

    /** Returns the serialized program as a newly created byte array. */
    public byte[] getProgram() {
        try {
            // Don't round-trip as Bitcoin Core doesn't and it would introduce a mismatch.
            if (program != null)
                return Arrays.copyOf(program, program.length);
            ByteArrayOutputStream bos = new ByteArrayOutputStream();
            for (ScriptChunk chunk : chunks) {
                chunk.write(bos);
            }
            program = bos.toByteArray();
            return program;
        } catch (IOException e) {
            throw new RuntimeException(e);  // Cannot happen.
        }
    }

    /** Returns an immutable list of the scripts parsed form. Each chunk is either an opcode or data element. */
    public List<ScriptChunk> getChunks() {
        return Collections.unmodifiableList(chunks);
    }

    private static final ScriptChunk[] STANDARD_TRANSACTION_SCRIPT_CHUNKS = {
        new ScriptChunk(ScriptOpCodes.OP_DUP, null, 0),
        new ScriptChunk(ScriptOpCodes.OP_HASH160, null, 1),
        new ScriptChunk(ScriptOpCodes.OP_EQUALVERIFY, null, 23),
        new ScriptChunk(ScriptOpCodes.OP_CHECKSIG, null, 24),
    };

    /**
     * <p>To run a script, first we parse it which breaks it up into chunks representing pushes of data or logical
     * opcodes. Then we can run the parsed chunks.</p>
     *
     * <p>The reason for this split, instead of just interpreting directly, is to make it easier
     * to reach into a programs structure and pull out bits of data without having to run it.
     * This is necessary to render the to/from addresses of transactions in a user interface.
     * Bitcoin Core does something similar.</p>
     */
    private void parse(byte[] program) throws ScriptException {
        chunks = new ArrayList<ScriptChunk>(5);   // Common size.
        ByteArrayInputStream bis = new ByteArrayInputStream(program);
        int initialSize = bis.available();
        while (bis.available() > 0) {
            int startLocationInProgram = initialSize - bis.available();
            int opcode = bis.read();

            long dataToRead = -1;
            if (opcode >= 0 && opcode < OP_PUSHDATA1) {
                // Read some bytes of data, where how many is the opcode value itself.
                dataToRead = opcode;
            } else if (opcode == OP_PUSHDATA1) {
                if (bis.available() < 1) throw new ScriptException("Unexpected end of script");
                dataToRead = bis.read();
            } else if (opcode == OP_PUSHDATA2) {
                // Read a short, then read that many bytes of data.
                if (bis.available() < 2) throw new ScriptException("Unexpected end of script");
                dataToRead = bis.read() | (bis.read() << 8);
            } else if (opcode == OP_PUSHDATA4) {
                // Read a uint32, then read that many bytes of data.
                // Though this is allowed, because its value cannot be > 520, it should never actually be used
                if (bis.available() < 4) throw new ScriptException("Unexpected end of script");
                dataToRead = ((long)bis.read()) | (((long)bis.read()) << 8) | (((long)bis.read()) << 16) | (((long)bis.read()) << 24);
            }

            ScriptChunk chunk;
            if (dataToRead == -1) {
                chunk = new ScriptChunk(opcode, null, startLocationInProgram);
            } else {
                if (dataToRead > bis.available())
                    throw new ScriptException("Push of data element that is larger than remaining data");
                byte[] data = new byte[(int)dataToRead];
                checkState(dataToRead == 0 || bis.read(data, 0, (int)dataToRead) == dataToRead);
                chunk = new ScriptChunk(opcode, data, startLocationInProgram);
            }
            // Save some memory by eliminating redundant copies of the same chunk objects.
            for (ScriptChunk c : STANDARD_TRANSACTION_SCRIPT_CHUNKS) {
                if (c.equals(chunk)) chunk = c;
            }
            chunks.add(chunk);
        }
    }

    /**
     * Returns true if this script is of the form <pubkey> OP_CHECKSIG. This form was originally intended for transactions
     * where the peers talked to each other directly via TCP/IP, but has fallen out of favor with time due to that mode
     * of operation being susceptible to man-in-the-middle attacks. It is still used in coinbase outputs and can be
     * useful more exotic types of transaction, but today most payments are to addresses.
     */
    public boolean isSentToRawPubKey() {
        return chunks.size() == 2 && chunks.get(1).equalsOpCode(OP_CHECKSIG) &&
               !chunks.get(0).isOpCode() && chunks.get(0).data.length > 1;
    }

    /**
     * Returns true if this script is of the form DUP HASH160 <pubkey hash> EQUALVERIFY CHECKSIG, ie, payment to an
     * address like 1VayNert3x1KzbpzMGt2qdqrAThiRovi8. This form was originally intended for the case where you wish
     * to send somebody money with a written code because their node is offline, but over time has become the standard
     * way to make payments due to the short and recognizable base58 form addresses come in.
     */
    public boolean isSentToAddress() {
        return chunks.size() == 5 &&
               chunks.get(0).equalsOpCode(OP_DUP) &&
               chunks.get(1).equalsOpCode(OP_HASH160) &&
               chunks.get(2).data.length == Address.LENGTH &&
               chunks.get(3).equalsOpCode(OP_EQUALVERIFY) &&
               chunks.get(4).equalsOpCode(OP_CHECKSIG);
    }

    /**
     * An alias for isPayToScriptHash.
     */
    @Deprecated
    public boolean isSentToP2SH() {
        return isPayToScriptHash();
    }

    /**
     * <p>If a program matches the standard template DUP HASH160 &lt;pubkey hash&gt; EQUALVERIFY CHECKSIG
     * then this function retrieves the third element.
     * In this case, this is useful for fetching the destination address of a transaction.</p>
     * 
     * <p>If a program matches the standard template HASH160 &lt;script hash&gt; EQUAL
     * then this function retrieves the second element.
     * In this case, this is useful for fetching the hash of the redeem script of a transaction.</p>
     * 
     * <p>Otherwise it throws a ScriptException.</p>
     *
     */
    public byte[] getPubKeyHash() throws ScriptException {
        if (isSentToAddress())
            return chunks.get(2).data;
        else if (isPayToScriptHash())
            return chunks.get(1).data;
        else
            throw new ScriptException("Script not in the standard scriptPubKey form");
    }

    /**
     * Returns the public key in this script. If a script contains two constants and nothing else, it is assumed to
     * be a scriptSig (input) for a pay-to-address output and the second constant is returned (the first is the
     * signature). If a script contains a constant and an OP_CHECKSIG opcode, the constant is returned as it is
     * assumed to be a direct pay-to-key scriptPubKey (output) and the first constant is the public key.
     *
     * @throws ScriptException if the script is none of the named forms.
     */
    public byte[] getPubKey() throws ScriptException {
        if (chunks.size() != 2) {
            throw new ScriptException("Script not of right size, expecting 2 but got " + chunks.size());
        }
        final ScriptChunk chunk0 = chunks.get(0);
        final byte[] chunk0data = chunk0.data;
        final ScriptChunk chunk1 = chunks.get(1);
        final byte[] chunk1data = chunk1.data;
        if (chunk0data != null && chunk0data.length > 2 && chunk1data != null && chunk1data.length > 2) {
            // If we have two large constants assume the input to a pay-to-address output.
            return chunk1data;
        } else if (chunk1.equalsOpCode(OP_CHECKSIG) && chunk0data != null && chunk0data.length > 2) {
            // A large constant followed by an OP_CHECKSIG is the key.
            return chunk0data;
        } else {
            throw new ScriptException("Script did not match expected form: " + this);
        }
    }

    /**
     * Retrieves the sender public key from a LOCKTIMEVERIFY transaction
     * @throws ScriptException
     */
    public byte[] getCLTVPaymentChannelSenderPubKey() throws ScriptException {
        if (!isSentToCLTVPaymentChannel()) {
            throw new ScriptException("Script not a standard CHECKLOCKTIMVERIFY transaction: " + this);
        }
        return chunks.get(8).data;
    }

    /**
     * Retrieves the recipient public key from a LOCKTIMEVERIFY transaction
     * @throws ScriptException
     */
    public byte[] getCLTVPaymentChannelRecipientPubKey() throws ScriptException {
        if (!isSentToCLTVPaymentChannel()) {
            throw new ScriptException("Script not a standard CHECKLOCKTIMVERIFY transaction: " + this);
        }
        return chunks.get(1).data;
    }

    public BigInteger getCLTVPaymentChannelExpiry() {
        if (!isSentToCLTVPaymentChannel()) {
            throw new ScriptException("Script not a standard CHECKLOCKTIMEVERIFY transaction: " + this);
        }
        //FIXME We may actually need to enforce minimal encoding here.  But we don't have access
        //to the verify flags
        return castToBigInteger(chunks.get(4).data, 5, false);
    }

    /**
     * For 2-element [input] scripts assumes that the paid-to-address can be derived from the public key.
     * The concept of a "from address" isn't well defined in Bitcoin and you should not assume the sender of a
     * transaction can actually receive coins on it. This method may be removed in future.
     */
    @Deprecated
    public Address getFromAddress(NetworkParameters params) throws ScriptException {
        return new Address(params, Utils.sha256hash160(getPubKey()));
    }

    /**
     * Gets the destination address from this script, if it's in the required form (see getPubKey).
     */
    public Address getToAddress(NetworkParameters params) throws ScriptException {
        return getToAddress(params, false);
    }

    /**
     * Gets the destination address from this script, if it's in the required form (see getPubKey).
     * 
     * @param forcePayToPubKey
     *            If true, allow payToPubKey to be casted to the corresponding address. This is useful if you prefer
     *            showing addresses rather than pubkeys.
     */
    public Address getToAddress(NetworkParameters params, boolean forcePayToPubKey) throws ScriptException {
        if (isSentToAddress())
            return new Address(params, getPubKeyHash());
        else if (isPayToScriptHash())
            return Address.fromP2SHScript(params, this);
        else if (forcePayToPubKey && isSentToRawPubKey())
            return ECKey.fromPublicOnly(getPubKey()).toAddress(params);
        else
            throw new ScriptException("Cannot cast this script to a pay-to-address type");
    }

    ////////////////////// Interface for writing scripts from scratch ////////////////////////////////

    /**
     * Writes out the given byte buffer to the output stream with the correct opcode prefix
     * To write an integer call writeBytes(out, Utils.reverseBytes(Utils.encodeMPI(val, false)));
     */
    public static void writeBytes(OutputStream os, byte[] buf) throws IOException {
        if (buf.length < OP_PUSHDATA1) {
            os.write(buf.length);
            os.write(buf);
        } else if (buf.length < 256) {
            os.write(OP_PUSHDATA1);
            os.write(buf.length);
            os.write(buf);
        } else if (buf.length < 65536) {
            os.write(OP_PUSHDATA2);
            os.write(0xFF & (buf.length));
            os.write(0xFF & (buf.length >> 8));
            os.write(buf);
        } else {
            throw new RuntimeException("Unimplemented");
        }
    }

    /** Creates a program that requires at least N of the given keys to sign, using OP_CHECKMULTISIG. */
    public static byte[] createMultiSigOutputScript(int threshold, List<ECKey> pubkeys) {
        checkArgument(threshold > 0);
        checkArgument(threshold <= pubkeys.size());
        checkArgument(pubkeys.size() <= 16);  // That's the max we can represent with a single opcode.
        if (pubkeys.size() > 3) {
            log.warn("Creating a multi-signature output that is non-standard: {} pubkeys, should be <= 3", pubkeys.size());
        }
        try {
            ByteArrayOutputStream bits = new ByteArrayOutputStream();
            bits.write(encodeToOpN(threshold));
            for (ECKey key : pubkeys) {
                writeBytes(bits, key.getPubKey());
            }
            bits.write(encodeToOpN(pubkeys.size()));
            bits.write(OP_CHECKMULTISIG);
            return bits.toByteArray();
        } catch (IOException e) {
            throw new RuntimeException(e);  // Cannot happen.
        }
    }

    public static byte[] createInputScript(byte[] signature, byte[] pubkey) {
        try {
            // TODO: Do this by creating a Script *first* then having the script reassemble itself into bytes.
            ByteArrayOutputStream bits = new UnsafeByteArrayOutputStream(signature.length + pubkey.length + 2);
            writeBytes(bits, signature);
            writeBytes(bits, pubkey);
            return bits.toByteArray();
        } catch (IOException e) {
            throw new RuntimeException(e);
        }
    }

    public static byte[] createInputScript(byte[] signature) {
        try {
            // TODO: Do this by creating a Script *first* then having the script reassemble itself into bytes.
            ByteArrayOutputStream bits = new UnsafeByteArrayOutputStream(signature.length + 2);
            writeBytes(bits, signature);
            return bits.toByteArray();
        } catch (IOException e) {
            throw new RuntimeException(e);
        }
    }

    /**
     * Creates an incomplete scriptSig that, once filled with signatures, can redeem output containing this scriptPubKey.
     * Instead of the signatures resulting script has OP_0.
     * Having incomplete input script allows to pass around partially signed tx.
     * It is expected that this program later on will be updated with proper signatures.
     */
    public Script createEmptyInputScript(@Nullable ECKey key, @Nullable Script redeemScript) {
        if (isSentToAddress()) {
            checkArgument(key != null, "Key required to create pay-to-address input script");
            return ScriptBuilder.createInputScript(null, key);
        } else if (isSentToRawPubKey()) {
            return ScriptBuilder.createInputScript(null);
        } else if (isPayToScriptHash()) {
            checkArgument(redeemScript != null, "Redeem script required to create P2SH input script");
            return ScriptBuilder.createP2SHMultiSigInputScript(null, redeemScript);
        } else {
            throw new ScriptException("Do not understand script type: " + this);
        }
    }

    /**
     * Returns a copy of the given scriptSig with the signature inserted in the given position.
     */
    public Script getScriptSigWithSignature(Script scriptSig, byte[] sigBytes, int index) {
        int sigsPrefixCount = 0;
        int sigsSuffixCount = 0;
        if (isPayToScriptHash()) {
            sigsPrefixCount = 1; // OP_0 <sig>* <redeemScript>
            sigsSuffixCount = 1;
        } else if (isSentToMultiSig()) {
            sigsPrefixCount = 1; // OP_0 <sig>*
        } else if (isSentToAddress()) {
            sigsSuffixCount = 1; // <sig> <pubkey>
        }
        return ScriptBuilder.updateScriptWithSignature(scriptSig, sigBytes, index, sigsPrefixCount, sigsSuffixCount);
    }


    /**
     * Returns the index where a signature by the key should be inserted.  Only applicable to
     * a P2SH scriptSig.
     */
    public int getSigInsertionIndex(Sha256Hash hash, ECKey signingKey) {
        // Iterate over existing signatures, skipping the initial OP_0, the final redeem script
        // and any placeholder OP_0 sigs.
        List<ScriptChunk> existingChunks = chunks.subList(1, chunks.size() - 1);
        ScriptChunk redeemScriptChunk = chunks.get(chunks.size() - 1);
        checkNotNull(redeemScriptChunk.data);
        Script redeemScript = new Script(redeemScriptChunk.data);

        int sigCount = 0;
        int myIndex = redeemScript.findKeyInRedeem(signingKey);
        for (ScriptChunk chunk : existingChunks) {
            if (chunk.opcode == OP_0) {
                // OP_0, skip
            } else {
                checkNotNull(chunk.data);
                if (myIndex < redeemScript.findSigInRedeem(chunk.data, hash))
                    return sigCount;
                sigCount++;
            }
        }
        return sigCount;
    }

    private int findKeyInRedeem(ECKey key) {
        checkArgument(chunks.get(0).isOpCode()); // P2SH scriptSig
        int numKeys = Script.decodeFromOpN(chunks.get(chunks.size() - 2).opcode);
        for (int i = 0 ; i < numKeys ; i++) {
            if (Arrays.equals(chunks.get(1 + i).data, key.getPubKey())) {
                return i;
            }
        }

        throw new IllegalStateException("Could not find matching key " + key.toString() + " in script " + this);
    }

    /**
     * Returns a list of the keys required by this script, assuming a multi-sig script.
     *
     * @throws ScriptException if the script type is not understood or is pay to address or is P2SH (run this method on the "Redeem script" instead).
     */
    public List<ECKey> getPubKeys() {
        if (!isSentToMultiSig())
            throw new ScriptException("Only usable for multisig scripts.");

        ArrayList<ECKey> result = Lists.newArrayList();
        int numKeys = Script.decodeFromOpN(chunks.get(chunks.size() - 2).opcode);
        for (int i = 0 ; i < numKeys ; i++)
            result.add(ECKey.fromPublicOnly(chunks.get(1 + i).data));
        return result;
    }

    private int findSigInRedeem(byte[] signatureBytes, Sha256Hash hash) {
        checkArgument(chunks.get(0).isOpCode()); // P2SH scriptSig
        int numKeys = Script.decodeFromOpN(chunks.get(chunks.size() - 2).opcode);
        TransactionSignature signature = TransactionSignature.decodeFromBitcoin(signatureBytes, true);
        for (int i = 0 ; i < numKeys ; i++) {
            if (ECKey.fromPublicOnly(chunks.get(i + 1).data).verify(hash, signature)) {
                return i;
            }
        }

        throw new IllegalStateException("Could not find matching key for signature on " + hash.toString() + " sig " + Utils.HEX.encode(signatureBytes));
    }



    ////////////////////// Interface used during verification of transactions/blocks ////////////////////////////////

    private static int getSigOpCount(List<ScriptChunk> chunks, boolean accurate) throws ScriptException {
        int sigOps = 0;
        int lastOpCode = OP_INVALIDOPCODE;
        for (ScriptChunk chunk : chunks) {
            if (chunk.isOpCode()) {
                switch (chunk.opcode) {
                case OP_CHECKSIG:
                case OP_CHECKSIGVERIFY:
                    sigOps++;
                    break;
                case OP_CHECKMULTISIG:
                case OP_CHECKMULTISIGVERIFY:
                    if (accurate && lastOpCode >= OP_1 && lastOpCode <= OP_16)
                        sigOps += decodeFromOpN(lastOpCode);
                    else
                        sigOps += 20;
                    break;
                default:
                    break;
                }
                lastOpCode = chunk.opcode;
            }
        }
        return sigOps;
    }

    static int decodeFromOpN(int opcode) {
        checkArgument((opcode == OP_0 || opcode == OP_1NEGATE) || (opcode >= OP_1 && opcode <= OP_16), "decodeFromOpN called on non OP_N opcode");
        if (opcode == OP_0)
            return 0;
        else if (opcode == OP_1NEGATE)
            return -1;
        else
            return opcode + 1 - OP_1;
    }

    static int encodeToOpN(int value) {
        checkArgument(value >= -1 && value <= 16, "encodeToOpN called for " + value + " which we cannot encode in an opcode.");
        if (value == 0)
            return OP_0;
        else if (value == -1)
            return OP_1NEGATE;
        else
            return value - 1 + OP_1;
    }

    /**
     * Gets the count of regular SigOps in the script program (counting multisig ops as 20)
     */
    public static int getSigOpCount(byte[] program) throws ScriptException {
        Script script = new Script();
        try {
            script.parse(program);
        } catch (ScriptException e) {
            // Ignore errors and count up to the parse-able length
        }
        return getSigOpCount(script.chunks, false);
    }
    
    /**
     * Gets the count of P2SH Sig Ops in the Script scriptSig
     */
    public static long getP2SHSigOpCount(byte[] scriptSig) throws ScriptException {
        Script script = new Script();
        try {
            script.parse(scriptSig);
        } catch (ScriptException e) {
            // Ignore errors and count up to the parse-able length
        }
        for (int i = script.chunks.size() - 1; i >= 0; i--)
            if (!script.chunks.get(i).isOpCode()) {
                Script subScript =  new Script();
                subScript.parse(script.chunks.get(i).data);
                return getSigOpCount(subScript.chunks, true);
            }
        return 0;
    }

    /**
     * Returns number of signatures required to satisfy this script.
     */
    public int getNumberOfSignaturesRequiredToSpend() {
        if (isSentToMultiSig()) {
            // for N of M CHECKMULTISIG script we will need N signatures to spend
            ScriptChunk nChunk = chunks.get(0);
            return Script.decodeFromOpN(nChunk.opcode);
        } else if (isSentToAddress() || isSentToRawPubKey()) {
            // pay-to-address and pay-to-pubkey require single sig
            return 1;
        } else if (isPayToScriptHash()) {
            throw new IllegalStateException("For P2SH number of signatures depends on redeem script");
        } else {
            throw new IllegalStateException("Unsupported script type");
        }
    }

    /**
     * Returns number of bytes required to spend this script. It accepts optional ECKey and redeemScript that may
     * be required for certain types of script to estimate target size.
     */
    public int getNumberOfBytesRequiredToSpend(@Nullable ECKey pubKey, @Nullable Script redeemScript) {
        if (isPayToScriptHash()) {
            // scriptSig: <sig> [sig] [sig...] <redeemscript>
            checkArgument(redeemScript != null, "P2SH script requires redeemScript to be spent");
            return redeemScript.getNumberOfSignaturesRequiredToSpend() * SIG_SIZE + redeemScript.getProgram().length;
        } else if (isSentToMultiSig()) {
            // scriptSig: OP_0 <sig> [sig] [sig...]
            return getNumberOfSignaturesRequiredToSpend() * SIG_SIZE + 1;
        } else if (isSentToRawPubKey()) {
            // scriptSig: <sig>
            return SIG_SIZE;
        } else if (isSentToAddress()) {
            // scriptSig: <sig> <pubkey>
            int uncompressedPubKeySize = 65;
            return SIG_SIZE + (pubKey != null ? pubKey.getPubKey().length : uncompressedPubKeySize);
        } else {
            throw new IllegalStateException("Unsupported script type");
        }
    }

    /**
     * <p>Whether or not this is a scriptPubKey representing a pay-to-script-hash output. In such outputs, the logic that
     * controls reclamation is not actually in the output at all. Instead there's just a hash, and it's up to the
     * spending input to provide a program matching that hash. This rule is "soft enforced" by the network as it does
     * not exist in Bitcoin Core. It means blocks containing P2SH transactions that don't match
     * correctly are considered valid, but won't be mined upon, so they'll be rapidly re-orgd out of the chain. This
     * logic is defined by <a href="https://github.com/bitcoin/bips/blob/master/bip-0016.mediawiki">BIP 16</a>.</p>
     *
     * <p>bitcoinj does not support creation of P2SH transactions today. The goal of P2SH is to allow short addresses
     * even for complex scripts (eg, multi-sig outputs) so they are convenient to work with in things like QRcodes or
     * with copy/paste, and also to minimize the size of the unspent output set (which improves performance of the
     * Bitcoin system).</p>
     */
    public boolean isPayToScriptHash() {
        // We have to check against the serialized form because BIP16 defines a P2SH output using an exact byte
        // template, not the logical program structure. Thus you can have two programs that look identical when
        // printed out but one is a P2SH script and the other isn't! :(
        byte[] program = getProgram();
        return program.length == 23 &&
                (program[0] & 0xff) == OP_HASH160 &&
                (program[1] & 0xff) == 0x14 &&
                (program[22] & 0xff) == OP_EQUAL;
    }

    /**
     * Returns whether this script matches the format used for multisig outputs: [n] [keys...] [m] CHECKMULTISIG
     */
    public boolean isSentToMultiSig() {
        if (chunks.size() < 4) return false;
        ScriptChunk chunk = chunks.get(chunks.size() - 1);
        // Must end in OP_CHECKMULTISIG[VERIFY].
        if (!chunk.isOpCode()) return false;
        if (!(chunk.equalsOpCode(OP_CHECKMULTISIG) || chunk.equalsOpCode(OP_CHECKMULTISIGVERIFY))) return false;
        try {
            // Second to last chunk must be an OP_N opcode and there should be that many data chunks (keys).
            ScriptChunk m = chunks.get(chunks.size() - 2);
            if (!m.isOpCode()) return false;
            int numKeys = decodeFromOpN(m.opcode);
            if (numKeys < 1 || chunks.size() != 3 + numKeys) return false;
            for (int i = 1; i < chunks.size() - 2; i++) {
                if (chunks.get(i).isOpCode()) return false;
            }
            // First chunk must be an OP_N opcode too.
            if (decodeFromOpN(chunks.get(0).opcode) < 1) return false;
        } catch (IllegalArgumentException e) { // thrown by decodeFromOpN()
            return false;   // Not an OP_N opcode.
        }
        return true;
    }

    public boolean isSentToCLTVPaymentChannel() {
        if (chunks.size() != 10) return false;
        // Check that opcodes match the pre-determined format.
        if (!chunks.get(0).equalsOpCode(OP_IF)) return false;
        // chunk[1] = recipient pubkey
        if (!chunks.get(2).equalsOpCode(OP_CHECKSIGVERIFY)) return false;
        if (!chunks.get(3).equalsOpCode(OP_ELSE)) return false;
        // chunk[4] = locktime
        if (!chunks.get(5).equalsOpCode(OP_CHECKLOCKTIMEVERIFY)) return false;
        if (!chunks.get(6).equalsOpCode(OP_DROP)) return false;
        if (!chunks.get(7).equalsOpCode(OP_ENDIF)) return false;
        // chunk[8] = sender pubkey
        if (!chunks.get(9).equalsOpCode(OP_CHECKSIG)) return false;
        return true;
    }

    private static boolean equalsRange(byte[] a, int start, byte[] b) {
        if (start + b.length > a.length)
            return false;
        for (int i = 0; i < b.length; i++)
            if (a[i + start] != b[i])
                return false;
        return true;
    }
    
    /**
     * Returns the script bytes of inputScript with all instances of the specified script object removed
     */
    public static byte[] removeAllInstancesOf(byte[] inputScript, byte[] chunkToRemove) {
        // We usually don't end up removing anything
        UnsafeByteArrayOutputStream bos = new UnsafeByteArrayOutputStream(inputScript.length);

        int cursor = 0;
        while (cursor < inputScript.length) {
            boolean skip = equalsRange(inputScript, cursor, chunkToRemove);
            
            int opcode = inputScript[cursor++] & 0xFF;
            int additionalBytes = 0;
            if (opcode >= 0 && opcode < OP_PUSHDATA1) {
                additionalBytes = opcode;
            } else if (opcode == OP_PUSHDATA1) {
                additionalBytes = (0xFF & inputScript[cursor]) + 1;
            } else if (opcode == OP_PUSHDATA2) {
                additionalBytes = ((0xFF & inputScript[cursor]) |
                                  ((0xFF & inputScript[cursor+1]) << 8)) + 2;
            } else if (opcode == OP_PUSHDATA4) {
                additionalBytes = ((0xFF & inputScript[cursor]) |
                                  ((0xFF & inputScript[cursor+1]) << 8) |
                                  ((0xFF & inputScript[cursor+1]) << 16) |
                                  ((0xFF & inputScript[cursor+1]) << 24)) + 4;
            }
            if (!skip) {
                try {
                    bos.write(opcode);
                    bos.write(Arrays.copyOfRange(inputScript, cursor, cursor + additionalBytes));
                } catch (IOException e) {
                    throw new RuntimeException(e);
                }
            }
            cursor += additionalBytes;
        }
        return bos.toByteArray();
    }
    
    /**
     * Returns the script bytes of inputScript with all instances of the given op code removed
     */
    public static byte[] removeAllInstancesOfOp(byte[] inputScript, int opCode) {
        return removeAllInstancesOf(inputScript, new byte[] {(byte)opCode});
    }
    
    ////////////////////// Script verification and helpers ////////////////////////////////
    
    public static boolean castToBool(byte[] data) {
        for (int i = 0; i < data.length; i++)
        {
            // "Can be negative zero" - Bitcoin Core (see OpenSSL's BN_bn2mpi)
            if (data[i] != 0)
                return !(i == data.length - 1 && (data[i] & 0xFF) == 0x80);
        }
        return false;
    }
    
    /**
     * Cast a script chunk to a BigInteger.
     *
     * @see #castToBigInteger(byte[], int, boolean) for values with different maximum
     * sizes.
     * @throws ScriptException if the chunk is longer than 4 bytes.
     */
    private static BigInteger castToBigInteger(byte[] chunk, boolean enforceMinimal) throws ScriptException {
        if (chunk.length > DEFAULT_MAX_NUM_ELEMENT_SIZE)
            throw new ScriptException("Script attempted to use an integer larger than 4 bytes");
        if (enforceMinimal && !Utils.checkMinimallyEncodedLE(chunk, DEFAULT_MAX_NUM_ELEMENT_SIZE))
            throw new ScriptException("Number is not minimally encoded");
        //numbers on the stack or stored LE so convert as MPI requires BE.
        byte[] bytesBE = Utils.reverseBytes(chunk);
        return Utils.decodeMPI(bytesBE, false);
    }

    /**
     * Cast a script chunk to a BigInteger. Normally you would want
     * {@link #castToBigInteger(byte[], boolean)} instead, this is only for cases where
     * the normal maximum length does not apply (i.e. CHECKLOCKTIMEVERIFY).
     *
     * @param maxLength the maximum length in bytes.
     * @throws ScriptException if the chunk is longer than the specified maximum.
     */
    private static BigInteger castToBigInteger(final byte[] chunk, final int maxLength, boolean enforceMinimal) throws ScriptException {
        if (chunk.length > maxLength)
            throw new ScriptException("Script attempted to use an integer larger than "
                + maxLength + " bytes");
        if (enforceMinimal && !Utils.checkMinimallyEncodedLE(chunk, 5))
            throw new ScriptException("Number is not minimally encoded");
        return Utils.decodeMPI(Utils.reverseBytes(chunk), false);
    }

    public boolean isOpReturn() {
        return chunks.size() > 0 && chunks.get(0).equalsOpCode(OP_RETURN);
    }

    /**
     * Exposes the script interpreter. Normally you should not use this directly, instead use
     * {@link org.bitcoinj.core.TransactionInput#verify(org.bitcoinj.core.TransactionOutput)} or
     * {@link org.bitcoinj.script.Script#correctlySpends(org.bitcoinj.core.Transaction, long, Script)}. This method
     * is useful if you need more precise control or access to the final state of the stack. This interface is very
     * likely to change in future.
     *
     * @deprecated Use {@link #executeScript(org.bitcoinj.core.Transaction, long, org.bitcoinj.script.Script, java.util.LinkedList, java.util.Set)}
     * instead.
     */
    @Deprecated
    public static void executeScript(@Nullable Transaction txContainingThis, long index,
                                     Script script, LinkedList<byte[]> stack, boolean enforceNullDummy) throws ScriptException {
        final EnumSet<VerifyFlag> flags = enforceNullDummy
            ? EnumSet.of(VerifyFlag.NULLDUMMY)
            : EnumSet.noneOf(VerifyFlag.class);

        executeScript(txContainingThis, index, script, stack, Coin.ZERO, flags);
    }

    @Deprecated
    public static void executeScript(@Nullable Transaction txContainingThis, long index,
                                     Script script, LinkedList<byte[]> stack, Set<VerifyFlag> verifyFlags) throws ScriptException {
         executeScript(txContainingThis, index, script, stack, Coin.ZERO, verifyFlags);
    }

<<<<<<< HEAD
=======
    private static boolean isOpcodeDisabled(int opcode, Set<VerifyFlag> verifyFlags) {


        switch (opcode) {
            case OP_INVERT:
            case OP_LSHIFT:
            case OP_RSHIFT:

            case OP_2MUL:
            case OP_2DIV:
            case OP_MUL:
                //disabled codes
                return true;

            case OP_CAT:
            case OP_SPLIT:
            case OP_AND:
            case OP_OR:
            case OP_XOR:
            case OP_DIV:
            case OP_MOD:
            case OP_NUM2BIN:
            case OP_BIN2NUM:
                //enabled codes, still disabled if flag is not activated
                return !verifyFlags.contains(VerifyFlag.MONOLITH_OPCODES);

            default:
                //not an opcode that was ever disabled
                break;
        }



        return false;

    }
>>>>>>> d1dccb67

    /**
     * Exposes the script interpreter. Normally you should not use this directly, instead use
     * {@link org.bitcoinj.core.TransactionInput#verify(org.bitcoinj.core.TransactionOutput)} or
     * {@link org.bitcoinj.script.Script#correctlySpends(org.bitcoinj.core.Transaction, long, Script)}. This method
     * is useful if you need more precise control or access to the final state of the stack. This interface is very
     * likely to change in future.
     */
    public static void executeScript(@Nullable Transaction txContainingThis, long index,
                                     Script script, LinkedList<byte[]> stack, Coin value, Set<VerifyFlag> verifyFlags) throws ScriptException {
        executeScript(txContainingThis,index, new SimpleScriptStream(script), stack, value, verifyFlags, null);
    }

    /**
     * Executes a script in debug mode with the provided ScriptStateListener.  Exceptions (which are thrown when a script fails) are caught
     * and passed to the listener before being rethrown.
     */
    public static void executeDebugScript(@Nullable Transaction txContainingThis, long index,
                                     ScriptStream script, LinkedList<byte[]> stack, Coin value, Set<VerifyFlag> verifyFlags, ScriptStateListener scriptStateListener) throws ScriptException {
        try {
            executeScript(txContainingThis, index, script, stack, value, verifyFlags, scriptStateListener);
        } catch (ScriptException e) {
            scriptStateListener.onExceptionThrown(e);
            try {
                //pause to hopefully give the System.out time to beat System.err
                Thread.sleep(200);
            } catch (InterruptedException e1) {
                e1.printStackTrace();
            }
            throw e;
        }
    }

    /**
     * Exposes the script interpreter. Normally you should not use this directly, instead use
     * {@link org.bitcoinj.core.TransactionInput#verify(org.bitcoinj.core.TransactionOutput)} or
     * {@link org.bitcoinj.script.Script#correctlySpends(org.bitcoinj.core.Transaction, long, Script)}. This method
     * is useful if you need more precise control or access to the final state of the stack. This interface is very
     * likely to change in future.
     */
    public static void executeScript(@Nullable Transaction txContainingThis, long index,
                                     ScriptStream script, LinkedList<byte[]> stack, Coin value, Set<VerifyFlag> verifyFlags, ScriptStateListener scriptStateListener) throws ScriptException {
        int opCount = 0;
        int lastCodeSepLocation = 0;

        LinkedList<byte[]> altstack = new LinkedList<byte[]>();
        LinkedList<Boolean> ifStack = new LinkedList<Boolean>();
<<<<<<< HEAD

        if (scriptStateListener != null) {
            scriptStateListener.setInitialState(
                    txContainingThis,
                    index,
                    script,
                    Collections.unmodifiableList(stack),
                    Collections.unmodifiableList(altstack),
                    Collections.unmodifiableList(ifStack),
                    value,
                    verifyFlags
            );
        }
=======
        final boolean enforceMinimal = verifyFlags.contains(VerifyFlag.MINIMALDATA);
>>>>>>> d1dccb67
        
        for (ScriptChunk chunk : script) {
            boolean shouldExecute = !ifStack.contains(false);

            if (scriptStateListener != null) {
                scriptStateListener._onBeforeOpCodeExecuted(chunk, shouldExecute);
            }

            if (chunk.opcode == OP_0) {
                if (!shouldExecute)
                    continue;

                stack.add(new byte[] {});
            } else if (!chunk.isOpCode()) {
                if (chunk.data.length > MAX_SCRIPT_ELEMENT_SIZE)
                    throw new ScriptException("Attempted to push a data string larger than 520 bytes");
                
                if (!shouldExecute)
                    continue;
                
                stack.add(chunk.data);
            } else {
                int opcode = chunk.opcode;
                if (opcode > OP_16) {
                    opCount++;
                    if (opCount > 201)
                        throw new ScriptException("More script operations than is allowed");
                }
                
                if (opcode == OP_VERIF || opcode == OP_VERNOTIF)
                    throw new ScriptException("Script included OP_VERIF or OP_VERNOTIF");

                // Some opcodes are disabled.
                if (isOpcodeDisabled(opcode, verifyFlags)) {
                    throw new ScriptException("Script included a disabled Script Op.");
                }

                switch (opcode) {
                case OP_IF:
                    if (!shouldExecute) {
                        ifStack.add(false);
                        continue;
                    }
                    if (stack.size() < 1)
                        throw new ScriptException("Attempted OP_IF on an empty stack");
                    ifStack.add(castToBool(stack.pollLast()));
                    continue;
                case OP_NOTIF:
                    if (!shouldExecute) {
                        ifStack.add(false);
                        continue;
                    }
                    if (stack.size() < 1)
                        throw new ScriptException("Attempted OP_NOTIF on an empty stack");
                    ifStack.add(!castToBool(stack.pollLast()));
                    continue;
                case OP_ELSE:
                    if (ifStack.isEmpty())
                        throw new ScriptException("Attempted OP_ELSE without OP_IF/NOTIF");
                    ifStack.add(!ifStack.pollLast());
                    continue;
                case OP_ENDIF:
                    if (ifStack.isEmpty())
                        throw new ScriptException("Attempted OP_ENDIF without OP_IF/NOTIF");
                    ifStack.pollLast();
                    continue;
                }
                
                if (!shouldExecute)
                    continue;
                
                switch(opcode) {
                // OP_0 is no opcode
                case OP_1NEGATE:
                    stack.add(Utils.reverseBytes(Utils.encodeMPI(BigInteger.ONE.negate(), false)));
                    break;
                case OP_1:
                case OP_2:
                case OP_3:
                case OP_4:
                case OP_5:
                case OP_6:
                case OP_7:
                case OP_8:
                case OP_9:
                case OP_10:
                case OP_11:
                case OP_12:
                case OP_13:
                case OP_14:
                case OP_15:
                case OP_16:
                    stack.add(Utils.reverseBytes(Utils.encodeMPI(BigInteger.valueOf(decodeFromOpN(opcode)), false)));
                    break;
                case OP_NOP:
                    break;
                case OP_VERIFY:
                    if (stack.size() < 1)
                        throw new ScriptException("Attempted OP_VERIFY on an empty stack");
                    if (!castToBool(stack.pollLast()))
                        throw new ScriptException("OP_VERIFY failed");
                    break;
                case OP_RETURN:
                    throw new ScriptException("Script called OP_RETURN");
                case OP_TOALTSTACK:
                    if (stack.size() < 1)
                        throw new ScriptException("Attempted OP_TOALTSTACK on an empty stack");
                    altstack.add(stack.pollLast());
                    break;
                case OP_FROMALTSTACK:
                    if (altstack.size() < 1)
                        throw new ScriptException("Attempted OP_FROMALTSTACK on an empty altstack");
                    stack.add(altstack.pollLast());
                    break;
                case OP_2DROP:
                    if (stack.size() < 2)
                        throw new ScriptException("Attempted OP_2DROP on a stack with size < 2");
                    stack.pollLast();
                    stack.pollLast();
                    break;
                case OP_2DUP:
                    if (stack.size() < 2)
                        throw new ScriptException("Attempted OP_2DUP on a stack with size < 2");
                    Iterator<byte[]> it2DUP = stack.descendingIterator();
                    byte[] OP2DUPtmpChunk2 = it2DUP.next();
                    stack.add(it2DUP.next());
                    stack.add(OP2DUPtmpChunk2);
                    break;
                case OP_3DUP:
                    if (stack.size() < 3)
                        throw new ScriptException("Attempted OP_3DUP on a stack with size < 3");
                    Iterator<byte[]> it3DUP = stack.descendingIterator();
                    byte[] OP3DUPtmpChunk3 = it3DUP.next();
                    byte[] OP3DUPtmpChunk2 = it3DUP.next();
                    stack.add(it3DUP.next());
                    stack.add(OP3DUPtmpChunk2);
                    stack.add(OP3DUPtmpChunk3);
                    break;
                case OP_2OVER:
                    if (stack.size() < 4)
                        throw new ScriptException("Attempted OP_2OVER on a stack with size < 4");
                    Iterator<byte[]> it2OVER = stack.descendingIterator();
                    it2OVER.next();
                    it2OVER.next();
                    byte[] OP2OVERtmpChunk2 = it2OVER.next();
                    stack.add(it2OVER.next());
                    stack.add(OP2OVERtmpChunk2);
                    break;
                case OP_2ROT:
                    if (stack.size() < 6)
                        throw new ScriptException("Attempted OP_2ROT on a stack with size < 6");
                    byte[] OP2ROTtmpChunk6 = stack.pollLast();
                    byte[] OP2ROTtmpChunk5 = stack.pollLast();
                    byte[] OP2ROTtmpChunk4 = stack.pollLast();
                    byte[] OP2ROTtmpChunk3 = stack.pollLast();
                    byte[] OP2ROTtmpChunk2 = stack.pollLast();
                    byte[] OP2ROTtmpChunk1 = stack.pollLast();
                    stack.add(OP2ROTtmpChunk3);
                    stack.add(OP2ROTtmpChunk4);
                    stack.add(OP2ROTtmpChunk5);
                    stack.add(OP2ROTtmpChunk6);
                    stack.add(OP2ROTtmpChunk1);
                    stack.add(OP2ROTtmpChunk2);
                    break;
                case OP_2SWAP:
                    if (stack.size() < 4)
                        throw new ScriptException("Attempted OP_2SWAP on a stack with size < 4");
                    byte[] OP2SWAPtmpChunk4 = stack.pollLast();
                    byte[] OP2SWAPtmpChunk3 = stack.pollLast();
                    byte[] OP2SWAPtmpChunk2 = stack.pollLast();
                    byte[] OP2SWAPtmpChunk1 = stack.pollLast();
                    stack.add(OP2SWAPtmpChunk3);
                    stack.add(OP2SWAPtmpChunk4);
                    stack.add(OP2SWAPtmpChunk1);
                    stack.add(OP2SWAPtmpChunk2);
                    break;
                case OP_IFDUP:
                    if (stack.size() < 1)
                        throw new ScriptException("Attempted OP_IFDUP on an empty stack");
                    if (castToBool(stack.getLast()))
                        stack.add(stack.getLast());
                    break;
                case OP_DEPTH:
                    stack.add(Utils.reverseBytes(Utils.encodeMPI(BigInteger.valueOf(stack.size()), false)));
                    break;
                case OP_DROP:
                    if (stack.size() < 1)
                        throw new ScriptException("Attempted OP_DROP on an empty stack");
                    stack.pollLast();
                    break;
                case OP_DUP:
                    if (stack.size() < 1)
                        throw new ScriptException("Attempted OP_DUP on an empty stack");
                    stack.add(stack.getLast());
                    break;
                case OP_NIP:
                    if (stack.size() < 2)
                        throw new ScriptException("Attempted OP_NIP on a stack with size < 2");
                    byte[] OPNIPtmpChunk = stack.pollLast();
                    stack.pollLast();
                    stack.add(OPNIPtmpChunk);
                    break;
                case OP_OVER:
                    if (stack.size() < 2)
                        throw new ScriptException("Attempted OP_OVER on a stack with size < 2");
                    Iterator<byte[]> itOVER = stack.descendingIterator();
                    itOVER.next();
                    stack.add(itOVER.next());
                    break;
                case OP_PICK:
                case OP_ROLL:
                    if (stack.size() < 1)
                        throw new ScriptException("Attempted OP_PICK/OP_ROLL on an empty stack");
                    long val = castToBigInteger(stack.pollLast(), enforceMinimal).longValue();
                    if (val < 0 || val >= stack.size())
                        throw new ScriptException("OP_PICK/OP_ROLL attempted to get data deeper than stack size");
                    Iterator<byte[]> itPICK = stack.descendingIterator();
                    for (long i = 0; i < val; i++)
                        itPICK.next();
                    byte[] OPROLLtmpChunk = itPICK.next();
                    if (opcode == OP_ROLL)
                        itPICK.remove();
                    stack.add(OPROLLtmpChunk);
                    break;
                case OP_ROT:
                    if (stack.size() < 3)
                        throw new ScriptException("Attempted OP_ROT on a stack with size < 3");
                    byte[] OPROTtmpChunk3 = stack.pollLast();
                    byte[] OPROTtmpChunk2 = stack.pollLast();
                    byte[] OPROTtmpChunk1 = stack.pollLast();
                    stack.add(OPROTtmpChunk2);
                    stack.add(OPROTtmpChunk3);
                    stack.add(OPROTtmpChunk1);
                    break;
                case OP_SWAP:
                case OP_TUCK:
                    if (stack.size() < 2)
                        throw new ScriptException("Attempted OP_SWAP on a stack with size < 2");
                    byte[] OPSWAPtmpChunk2 = stack.pollLast();
                    byte[] OPSWAPtmpChunk1 = stack.pollLast();
                    stack.add(OPSWAPtmpChunk2);
                    stack.add(OPSWAPtmpChunk1);
                    if (opcode == OP_TUCK)
                        stack.add(OPSWAPtmpChunk2);
                    break;
                //byte string operations
                case OP_CAT:
                    if (stack.size() < 2)
                        throw new ScriptException("Invalid stack operation.");
                    byte[] catBytes2 = stack.pollLast();
                    byte[] catBytes1 = stack.pollLast();

                    int len = catBytes1.length + catBytes2.length;
                    if (len > MAX_SCRIPT_ELEMENT_SIZE)
                        throw new ScriptException("Push value size limit exceeded.");

                    byte[] catOut = new byte[len];
                    System.arraycopy(catBytes1, 0, catOut, 0, catBytes1.length);
                    System.arraycopy(catBytes2, 0, catOut, catBytes1.length, catBytes2.length);
                    stack.addLast(catOut);

                    break;

                case OP_SPLIT:
                    if (stack.size() < 2)
                        throw new ScriptException("Invalid stack operation.");

                    BigInteger biSplitPos = castToBigInteger(stack.pollLast(), enforceMinimal);

                    //sanity check in case we aren't enforcing minimal number encoding
                    //we will check that the biSplitPos value can be safely held in an int
                    //before we cast it as BigInteger will behave similar to casting if the value
                    //is greater than the target type can hold.
                    BigInteger biMaxInt = BigInteger.valueOf((long) Integer.MAX_VALUE);
                    if (biSplitPos.compareTo(biMaxInt) >= 0)
                        throw new ScriptException("Invalid OP_SPLIT range.");

                    int splitPos = biSplitPos.intValue();
                    byte[] splitBytes = stack.pollLast();

                    if (splitPos > splitBytes.length || splitPos < 0)
                        throw new ScriptException("Invalid OP_SPLIT range.");

                    byte[] splitOut1 = new byte[splitPos];
                    byte[] splitOut2 = new byte[splitBytes.length - splitPos];

                    System.arraycopy(splitBytes, 0, splitOut1, 0, splitPos);
                    System.arraycopy(splitBytes, splitPos, splitOut2, 0, splitOut2.length);

                    stack.addLast(splitOut1);
                    stack.addLast(splitOut2);
                    break;

                case OP_NUM2BIN:
                    if (stack.size() < 2)
                        throw new ScriptException("Invalid stack operation.");

                    int numSize = castToBigInteger(stack.pollLast(), enforceMinimal).intValue();

                    if (numSize > MAX_SCRIPT_ELEMENT_SIZE)
                        throw new ScriptException("Push value size limit exceeded.");

                    byte[] rawNumBytes = stack.pollLast();

                    // Try to see if we can fit that number in the number of
                    // byte requested.
                    byte[] minimalNumBytes = Utils.minimallyEncodeLE(rawNumBytes);
                    if (minimalNumBytes.length > numSize) {
                        //we can't
                        throw new ScriptException("The requested encoding is impossible to satisfy.");
                    }

                    if (minimalNumBytes.length == numSize) {
                        //already the right size so just push it to stack
                        stack.addLast(minimalNumBytes);
                    } else if (numSize == 0) {
                        stack.addLast(Utils.EMPTY_BYTE_ARRAY);
                    } else {
                        int signBit = 0x00;
                        if (minimalNumBytes.length > 0) {
                            signBit = minimalNumBytes[minimalNumBytes.length - 1] & 0x80;
                            minimalNumBytes[minimalNumBytes.length - 1] &= 0x7f;
                        }
                        int minimalBytesToCopy = minimalNumBytes.length > numSize ? numSize : minimalNumBytes.length;
                        byte[] expandedNumBytes = new byte[numSize]; //initialized to all zeroes
                        System.arraycopy(minimalNumBytes, 0, expandedNumBytes, 0, minimalBytesToCopy);
                        expandedNumBytes[expandedNumBytes.length - 1] = (byte) signBit;
                        stack.addLast(expandedNumBytes);
                    }
                    break;

                case OP_BIN2NUM:
                    if (stack.size() < 1)
                        throw new ScriptException("Invalid stack operation.");

                    byte[] binBytes = stack.pollLast();
                    byte[] numBytes = Utils.minimallyEncodeLE(binBytes);

                    if (!Utils.checkMinimallyEncodedLE(numBytes, DEFAULT_MAX_NUM_ELEMENT_SIZE))
                        throw new ScriptException("Given operand is not a number within the valid range [-2^31...2^31]");

                    stack.addLast(numBytes);

                    break;
                case OP_SIZE:
                    if (stack.size() < 1)
                        throw new ScriptException("Attempted OP_SIZE on an empty stack");
                    stack.add(Utils.reverseBytes(Utils.encodeMPI(BigInteger.valueOf(stack.getLast().length), false)));
                    break;
                case OP_INVERT:
                    throw new ScriptException("Attempted to use disabled Script Op.");
                case OP_AND:
                case OP_OR:
                case OP_XOR:
                    // (x1 x2 - out)
                    if (stack.size() < 2) {
                        throw new ScriptException("Invalid stack operation.");
                    }

                    //valtype &vch1 = stacktop(-2);
                    //valtype &vch2 = stacktop(-1);
                    byte[] vch2 = stack.pollLast();
                    byte[] vch1 = stack.pollLast();

                    // Inputs must be the same size
                    if (vch1.length != vch2.length) {
                        throw new ScriptException("Invalid operand size.");
                    }

                    // To avoid allocating, we modify vch1 in place.
                    switch (opcode) {
                        case OP_AND:
                            for (int i = 0; i < vch1.length; i++) {
                                vch1[i] &= vch2[i];
                            }
                            break;
                        case OP_OR:
                            for (int i = 0; i < vch1.length; i++) {
                                vch1[i] |= vch2[i];
                            }
                            break;
                        case OP_XOR:
                            for (int i = 0; i < vch1.length; i++) {
                                vch1[i] ^= vch2[i];
                            }
                            break;
                        default:
                            break;
                    }

                    // And pop vch2.
                    //popstack(stack);

                    //put vch1 back on stack
                    stack.addLast(vch1);

                    break;

                case OP_EQUAL:
                    if (stack.size() < 2)
                        throw new ScriptException("Attempted OP_EQUAL on a stack with size < 2");
                    stack.add(Arrays.equals(stack.pollLast(), stack.pollLast()) ? new byte[] {1} : new byte[] {});
                    break;
                case OP_EQUALVERIFY:
                    if (stack.size() < 2)
                        throw new ScriptException("Attempted OP_EQUALVERIFY on a stack with size < 2");
                    if (!Arrays.equals(stack.pollLast(), stack.pollLast()))
                        throw new ScriptException("OP_EQUALVERIFY: non-equal data");
                    break;
                case OP_1ADD:
                case OP_1SUB:
                case OP_NEGATE:
                case OP_ABS:
                case OP_NOT:
                case OP_0NOTEQUAL:
                    if (stack.size() < 1)
                        throw new ScriptException("Attempted a numeric op on an empty stack");
                    BigInteger numericOPnum = castToBigInteger(stack.pollLast(), enforceMinimal);
                                        
                    switch (opcode) {
                    case OP_1ADD:
                        numericOPnum = numericOPnum.add(BigInteger.ONE);
                        break;
                    case OP_1SUB:
                        numericOPnum = numericOPnum.subtract(BigInteger.ONE);
                        break;
                    case OP_NEGATE:
                        numericOPnum = numericOPnum.negate();
                        break;
                    case OP_ABS:
                        if (numericOPnum.signum() < 0)
                            numericOPnum = numericOPnum.negate();
                        break;
                    case OP_NOT:
                        if (numericOPnum.equals(BigInteger.ZERO))
                            numericOPnum = BigInteger.ONE;
                        else
                            numericOPnum = BigInteger.ZERO;
                        break;
                    case OP_0NOTEQUAL:
                        if (numericOPnum.equals(BigInteger.ZERO))
                            numericOPnum = BigInteger.ZERO;
                        else
                            numericOPnum = BigInteger.ONE;
                        break;
                    default:
                        throw new AssertionError("Unreachable");
                    }
                    
                    stack.add(Utils.reverseBytes(Utils.encodeMPI(numericOPnum, false)));
                    break;
                case OP_2MUL:
                case OP_2DIV:
                    throw new ScriptException("Attempted to use disabled Script Op.");
                case OP_ADD:
                case OP_SUB:
                case OP_DIV:
                case OP_MOD:
                case OP_BOOLAND:
                case OP_BOOLOR:
                case OP_NUMEQUAL:
                case OP_NUMNOTEQUAL:
                case OP_LESSTHAN:
                case OP_GREATERTHAN:
                case OP_LESSTHANOREQUAL:
                case OP_GREATERTHANOREQUAL:
                case OP_MIN:
                case OP_MAX:
                    if (stack.size() < 2)
                        throw new ScriptException("Attempted a numeric op on a stack with size < 2");
                    BigInteger numericOPnum2 = castToBigInteger(stack.pollLast(), enforceMinimal);
                    BigInteger numericOPnum1 = castToBigInteger(stack.pollLast(), enforceMinimal);

                    BigInteger numericOPresult;
                    switch (opcode) {
                    case OP_ADD:
                        numericOPresult = numericOPnum1.add(numericOPnum2);
                        break;
                    case OP_SUB:
                        numericOPresult = numericOPnum1.subtract(numericOPnum2);
                        break;

                    case OP_DIV:
                        if (numericOPnum2.intValue() == 0)
                            throw new ScriptException("Division by zero error");
                        numericOPresult = numericOPnum1.divide(numericOPnum2);
                        break;

                        case OP_MOD:
                            if (numericOPnum2.intValue() == 0)
                                throw new ScriptException("Modulo by zero error");

                            /**
                             * BigInteger doesn't behave the way we want for modulo operations.  Firstly it's
                             * always garunteed to return a +ve result.  Secondly it will throw an exception
                             * if the 2nd operand is negative.  So we'll convert the values to longs and use native
                             * modulo.  When we expand the number limits to arbitrary length we will likely need
                             * a new BigNum implementation to handle this correctly.
                             */
                            long lOp1 = numericOPnum1.longValue();
                            if (!BigInteger.valueOf(lOp1).equals(numericOPnum1)) {
                                //in case the value is larger than a long can handle we need to crash and burn.
                                throw new RuntimeException("Cannot handle large negative operand for modulo operation");
                            }
                            long lOp2 = numericOPnum2.longValue();
                            if (!BigInteger.valueOf(lOp2).equals(numericOPnum2)) {
                                //in case the value is larger than a long can handle we need to crash and burn.
                                throw new RuntimeException("Cannot handle large negative operand for modulo operation");
                            }
                            long lOpResult = lOp1 % lOp2;
                            numericOPresult = BigInteger.valueOf(lOpResult);

                            break;

                        case OP_BOOLAND:
                        if (!numericOPnum1.equals(BigInteger.ZERO) && !numericOPnum2.equals(BigInteger.ZERO))
                            numericOPresult = BigInteger.ONE;
                        else
                            numericOPresult = BigInteger.ZERO;
                        break;
                    case OP_BOOLOR:
                        if (!numericOPnum1.equals(BigInteger.ZERO) || !numericOPnum2.equals(BigInteger.ZERO))
                            numericOPresult = BigInteger.ONE;
                        else
                            numericOPresult = BigInteger.ZERO;
                        break;
                    case OP_NUMEQUAL:
                        if (numericOPnum1.equals(numericOPnum2))
                            numericOPresult = BigInteger.ONE;
                        else
                            numericOPresult = BigInteger.ZERO;
                        break;
                    case OP_NUMNOTEQUAL:
                        if (!numericOPnum1.equals(numericOPnum2))
                            numericOPresult = BigInteger.ONE;
                        else
                            numericOPresult = BigInteger.ZERO;
                        break;
                    case OP_LESSTHAN:
                        if (numericOPnum1.compareTo(numericOPnum2) < 0)
                            numericOPresult = BigInteger.ONE;
                        else
                            numericOPresult = BigInteger.ZERO;
                        break;
                    case OP_GREATERTHAN:
                        if (numericOPnum1.compareTo(numericOPnum2) > 0)
                            numericOPresult = BigInteger.ONE;
                        else
                            numericOPresult = BigInteger.ZERO;
                        break;
                    case OP_LESSTHANOREQUAL:
                        if (numericOPnum1.compareTo(numericOPnum2) <= 0)
                            numericOPresult = BigInteger.ONE;
                        else
                            numericOPresult = BigInteger.ZERO;
                        break;
                    case OP_GREATERTHANOREQUAL:
                        if (numericOPnum1.compareTo(numericOPnum2) >= 0)
                            numericOPresult = BigInteger.ONE;
                        else
                            numericOPresult = BigInteger.ZERO;
                        break;
                    case OP_MIN:
                        if (numericOPnum1.compareTo(numericOPnum2) < 0)
                            numericOPresult = numericOPnum1;
                        else
                            numericOPresult = numericOPnum2;
                        break;
                    case OP_MAX:
                        if (numericOPnum1.compareTo(numericOPnum2) > 0)
                            numericOPresult = numericOPnum1;
                        else
                            numericOPresult = numericOPnum2;
                        break;
                    default:
                        throw new RuntimeException("Opcode switched at runtime?");
                    }
                    
                    stack.add(Utils.reverseBytes(Utils.encodeMPI(numericOPresult, false)));
                    break;
                case OP_MUL:
                case OP_LSHIFT:
                case OP_RSHIFT:
                    throw new ScriptException("Attempted to use disabled Script Op.");
                case OP_NUMEQUALVERIFY:
                    if (stack.size() < 2)
                        throw new ScriptException("Attempted OP_NUMEQUALVERIFY on a stack with size < 2");
                    BigInteger OPNUMEQUALVERIFYnum2 = castToBigInteger(stack.pollLast(), enforceMinimal);
                    BigInteger OPNUMEQUALVERIFYnum1 = castToBigInteger(stack.pollLast(), enforceMinimal);
                    
                    if (!OPNUMEQUALVERIFYnum1.equals(OPNUMEQUALVERIFYnum2))
                        throw new ScriptException("OP_NUMEQUALVERIFY failed");
                    break;
                case OP_WITHIN:
                    if (stack.size() < 3)
                        throw new ScriptException("Attempted OP_WITHIN on a stack with size < 3");
                    BigInteger OPWITHINnum3 = castToBigInteger(stack.pollLast(), enforceMinimal);
                    BigInteger OPWITHINnum2 = castToBigInteger(stack.pollLast(), enforceMinimal);
                    BigInteger OPWITHINnum1 = castToBigInteger(stack.pollLast(), enforceMinimal);
                    if (OPWITHINnum2.compareTo(OPWITHINnum1) <= 0 && OPWITHINnum1.compareTo(OPWITHINnum3) < 0)
                        stack.add(Utils.reverseBytes(Utils.encodeMPI(BigInteger.ONE, false)));
                    else
                        stack.add(Utils.reverseBytes(Utils.encodeMPI(BigInteger.ZERO, false)));
                    break;
                case OP_RIPEMD160:
                    if (stack.size() < 1)
                        throw new ScriptException("Attempted OP_RIPEMD160 on an empty stack");
                    RIPEMD160Digest digest = new RIPEMD160Digest();
                    byte[] dataToHash = stack.pollLast();
                    digest.update(dataToHash, 0, dataToHash.length);
                    byte[] ripmemdHash = new byte[20];
                    digest.doFinal(ripmemdHash, 0);
                    stack.add(ripmemdHash);
                    break;
                case OP_SHA1:
                    if (stack.size() < 1)
                        throw new ScriptException("Attempted OP_SHA1 on an empty stack");
                    try {
                        stack.add(MessageDigest.getInstance("SHA-1").digest(stack.pollLast()));
                    } catch (NoSuchAlgorithmException e) {
                        throw new RuntimeException(e);  // Cannot happen.
                    }
                    break;
                case OP_SHA256:
                    if (stack.size() < 1)
                        throw new ScriptException("Attempted OP_SHA256 on an empty stack");
                    stack.add(Sha256Hash.hash(stack.pollLast()));
                    break;
                case OP_HASH160:
                    if (stack.size() < 1)
                        throw new ScriptException("Attempted OP_HASH160 on an empty stack");
                    stack.add(Utils.sha256hash160(stack.pollLast()));
                    break;
                case OP_HASH256:
                    if (stack.size() < 1)
                        throw new ScriptException("Attempted OP_SHA256 on an empty stack");
                    stack.add(Sha256Hash.hashTwice(stack.pollLast()));
                    break;
                case OP_CODESEPARATOR:
                    lastCodeSepLocation = chunk.getStartLocationInProgram() + 1;
                    break;
                case OP_CHECKSIG:
                case OP_CHECKSIGVERIFY:
                    if (txContainingThis == null)
                        throw new IllegalStateException("Script attempted signature check but no tx was provided");
                    executeCheckSig(txContainingThis, (int) index, script, stack, lastCodeSepLocation, opcode, value, verifyFlags);
                    break;
                case OP_CHECKMULTISIG:
                case OP_CHECKMULTISIGVERIFY:
                    if (txContainingThis == null)
                        throw new IllegalStateException("Script attempted signature check but no tx was provided");
                    opCount = executeMultiSig(txContainingThis, (int) index, script, stack, opCount, lastCodeSepLocation, opcode, value, verifyFlags);
                    break;
                case OP_CHECKLOCKTIMEVERIFY:
                    if (!verifyFlags.contains(VerifyFlag.CHECKLOCKTIMEVERIFY)) {
                        // not enabled; treat as a NOP2
                        if (verifyFlags.contains(VerifyFlag.DISCOURAGE_UPGRADABLE_NOPS)) {
                            throw new ScriptException("Script used a reserved opcode " + opcode);
                        }
                        break;
                    }
                    executeCheckLockTimeVerify(txContainingThis, (int) index, stack, lastCodeSepLocation, opcode, verifyFlags);
                    break;
                case OP_NOP1:
                case OP_NOP3:
                case OP_NOP4:
                case OP_NOP5:
                case OP_NOP6:
                case OP_NOP7:
                case OP_NOP8:
                case OP_NOP9:
                case OP_NOP10:
                    if (verifyFlags.contains(VerifyFlag.DISCOURAGE_UPGRADABLE_NOPS)) {
                        throw new ScriptException("Script used a reserved opcode " + opcode);
                    }
                    break;
                    
                default:
                    throw new ScriptException("Script used a reserved opcode " + opcode);
                }
            }
            
            if (stack.size() + altstack.size() > 1000 || stack.size() + altstack.size() < 0)
                throw new ScriptException("Stack size exceeded range");

            if (scriptStateListener != null) {
                scriptStateListener.onAfterOpCodeExectuted();
            }
        }
        
        if (!ifStack.isEmpty())
            throw new ScriptException("OP_IF/OP_NOTIF without OP_ENDIF");

        if (scriptStateListener != null) {
            scriptStateListener.onScriptComplete();
        }

    }

    // This is more or less a direct translation of the code in Bitcoin Core
    private static void executeCheckLockTimeVerify(Transaction txContainingThis, int index, LinkedList<byte[]> stack,
                                        int lastCodeSepLocation, int opcode,
                                        Set<VerifyFlag> verifyFlags) throws ScriptException {
        if (stack.size() < 1)
            throw new ScriptException("Attempted OP_CHECKLOCKTIMEVERIFY on a stack with size < 1");

        // Thus as a special case we tell CScriptNum to accept up
        // to 5-byte bignums to avoid year 2038 issue.
        final BigInteger nLockTime = castToBigInteger(stack.getLast(), 5, verifyFlags.contains(VerifyFlag.MINIMALDATA));

        if (nLockTime.compareTo(BigInteger.ZERO) < 0)
            throw new ScriptException("Negative locktime");

        // There are two kinds of nLockTime, need to ensure we're comparing apples-to-apples
        if (!(
            ((txContainingThis.getLockTime() <  Transaction.LOCKTIME_THRESHOLD) && (nLockTime.compareTo(Transaction.LOCKTIME_THRESHOLD_BIG)) < 0) ||
            ((txContainingThis.getLockTime() >= Transaction.LOCKTIME_THRESHOLD) && (nLockTime.compareTo(Transaction.LOCKTIME_THRESHOLD_BIG)) >= 0))
        )
            throw new ScriptException("Locktime requirement type mismatch");

        // Now that we know we're comparing apples-to-apples, the
        // comparison is a simple numeric one.
        if (nLockTime.compareTo(BigInteger.valueOf(txContainingThis.getLockTime())) > 0)
            throw new ScriptException("Locktime requirement not satisfied");

        // Finally the nLockTime feature can be disabled and thus
        // CHECKLOCKTIMEVERIFY bypassed if every txin has been
        // finalized by setting nSequence to maxint. The
        // transaction would be allowed into the blockchain, making
        // the opcode ineffective.
        //
        // Testing if this vin is not final is sufficient to
        // prevent this condition. Alternatively we could test all
        // inputs, but testing just this input minimizes the data
        // required to prove correct CHECKLOCKTIMEVERIFY execution.
        if (!txContainingThis.getInput(index).hasSequence())
            throw new ScriptException("Transaction contains a final transaction input for a CHECKLOCKTIMEVERIFY script.");
    }

    private static void executeCheckSig(Transaction txContainingThis, int index, ScriptStream script, LinkedList<byte[]> stack,
                                        int lastCodeSepLocation, int opcode, Coin value,
                                        Set<VerifyFlag> verifyFlags) throws ScriptException {
        final boolean requireCanonical = verifyFlags.contains(VerifyFlag.STRICTENC)
            || verifyFlags.contains(VerifyFlag.DERSIG)
            || verifyFlags.contains(VerifyFlag.LOW_S);
        if (stack.size() < 2)
            throw new ScriptException("Attempted OP_CHECKSIG(VERIFY) on a stack with size < 2");
        byte[] pubKey = stack.pollLast();
        byte[] sigBytes = stack.pollLast();

        byte[] connectedScript = script.getProgramFrom(script.getLastCodeSepIndex());

        UnsafeByteArrayOutputStream outStream = new UnsafeByteArrayOutputStream(sigBytes.length + 1);
        try {
            writeBytes(outStream, sigBytes);
        } catch (IOException e) {
            throw new RuntimeException(e); // Cannot happen
        }
        connectedScript = removeAllInstancesOf(connectedScript, outStream.toByteArray());

        // TODO: Use int for indexes everywhere, we can't have that many inputs/outputs
        boolean sigValid = false;
        try {
            TransactionSignature sig  = TransactionSignature.decodeFromBitcoin(sigBytes, requireCanonical,
                verifyFlags.contains(VerifyFlag.LOW_S));

            // TODO: Should check hash type is known
            Sha256Hash hash = sig.useForkId() ?
                                txContainingThis.hashForSignatureWitness(index, connectedScript, value, sig.sigHashMode(), sig.anyoneCanPay()) :
                                txContainingThis.hashForSignature(index, connectedScript, (byte) sig.sighashFlags);
            sigValid = ECKey.verify(hash.getBytes(), sig, pubKey);
        } catch (Exception e1) {
            // There is (at least) one exception that could be hit here (EOFException, if the sig is too short)
            // Because I can't verify there aren't more, we use a very generic Exception catch

            // This RuntimeException occurs when signing as we run partial/invalid scripts to see if they need more
            // signing work to be done inside LocalTransactionSigner.signInputs.
            if (!e1.getMessage().contains("Reached past end of ASN.1 stream"))
                log.warn("Signature checking failed!", e1);
        }

        if (opcode == OP_CHECKSIG)
            stack.add(sigValid ? new byte[] {1} : new byte[] {});
        else if (opcode == OP_CHECKSIGVERIFY)
            if (!sigValid)
                throw new ScriptException("Script failed OP_CHECKSIGVERIFY");
    }

    private static int executeMultiSig(Transaction txContainingThis, int index, ScriptStream script, LinkedList<byte[]> stack,
                                       int opCount, int lastCodeSepLocation, int opcode, Coin value,
                                       Set<VerifyFlag> verifyFlags) throws ScriptException {
        final boolean requireCanonical = verifyFlags.contains(VerifyFlag.STRICTENC)
            || verifyFlags.contains(VerifyFlag.DERSIG)
            || verifyFlags.contains(VerifyFlag.LOW_S);
        final boolean enforceMinimal = verifyFlags.contains(VerifyFlag.MINIMALDATA);
        if (stack.size() < 2)
            throw new ScriptException("Attempted OP_CHECKMULTISIG(VERIFY) on a stack with size < 2");
        int pubKeyCount = castToBigInteger(stack.pollLast(), enforceMinimal).intValue();
        if (pubKeyCount < 0 || pubKeyCount > 20)
            throw new ScriptException("OP_CHECKMULTISIG(VERIFY) with pubkey count out of range");
        opCount += pubKeyCount;
        if (opCount > 201)
            throw new ScriptException("Total op count > 201 during OP_CHECKMULTISIG(VERIFY)");
        if (stack.size() < pubKeyCount + 1)
            throw new ScriptException("Attempted OP_CHECKMULTISIG(VERIFY) on a stack with size < num_of_pubkeys + 2");

        LinkedList<byte[]> pubkeys = new LinkedList<byte[]>();
        for (int i = 0; i < pubKeyCount; i++) {
            byte[] pubKey = stack.pollLast();
            pubkeys.add(pubKey);
        }

        int sigCount = castToBigInteger(stack.pollLast(), enforceMinimal).intValue();
        if (sigCount < 0 || sigCount > pubKeyCount)
            throw new ScriptException("OP_CHECKMULTISIG(VERIFY) with sig count out of range");
        if (stack.size() < sigCount + 1)
            throw new ScriptException("Attempted OP_CHECKMULTISIG(VERIFY) on a stack with size < num_of_pubkeys + num_of_signatures + 3");

        LinkedList<byte[]> sigs = new LinkedList<byte[]>();
        for (int i = 0; i < sigCount; i++) {
            byte[] sig = stack.pollLast();
            sigs.add(sig);
        }

        byte[] connectedScript = script.getProgramFrom(script.getLastCodeSepIndex());

        for (byte[] sig : sigs) {
            UnsafeByteArrayOutputStream outStream = new UnsafeByteArrayOutputStream(sig.length + 1);
            try {
                writeBytes(outStream, sig);
            } catch (IOException e) {
                throw new RuntimeException(e); // Cannot happen
            }
            connectedScript = removeAllInstancesOf(connectedScript, outStream.toByteArray());
        }

        boolean valid = true;
        while (sigs.size() > 0) {
            byte[] pubKey = pubkeys.pollFirst();
            // We could reasonably move this out of the loop, but because signature verification is significantly
            // more expensive than hashing, its not a big deal.
            try {
                TransactionSignature sig = TransactionSignature.decodeFromBitcoin(sigs.getFirst(), requireCanonical);
                Sha256Hash hash = sig.useForkId() ?
                        txContainingThis.hashForSignatureWitness(index, connectedScript, value, sig.sigHashMode(), sig.anyoneCanPay()):
                        txContainingThis.hashForSignature(index, connectedScript, (byte) sig.sighashFlags);
                if (ECKey.verify(hash.getBytes(), sig, pubKey))
                    sigs.pollFirst();
            } catch (Exception e) {
                // There is (at least) one exception that could be hit here (EOFException, if the sig is too short)
                // Because I can't verify there aren't more, we use a very generic Exception catch
            }

            if (sigs.size() > pubkeys.size()) {
                valid = false;
                break;
            }
        }

        // We uselessly remove a stack object to emulate a Bitcoin Core bug.
        byte[] nullDummy = stack.pollLast();
        if (verifyFlags.contains(VerifyFlag.NULLDUMMY) && nullDummy.length > 0)
            throw new ScriptException("OP_CHECKMULTISIG(VERIFY) with non-null nulldummy: " + Arrays.toString(nullDummy));

        if (opcode == OP_CHECKMULTISIG) {
            stack.add(valid ? new byte[] {1} : new byte[] {});
        } else if (opcode == OP_CHECKMULTISIGVERIFY) {
            if (!valid)
                throw new ScriptException("Script failed OP_CHECKMULTISIGVERIFY");
        }
        return opCount;
    }

    /**
     * Verifies that this script (interpreted as a scriptSig) correctly spends the given scriptPubKey, enabling all
     * validation rules.
     * @param txContainingThis The transaction in which this input scriptSig resides.
     *                         Accessing txContainingThis from another thread while this method runs results in undefined behavior.
     * @param scriptSigIndex The index in txContainingThis of the scriptSig (note: NOT the index of the scriptPubKey).
     * @param scriptPubKey The connected scriptPubKey containing the conditions needed to claim the value.
     * @deprecated Use {@link #correctlySpends(org.bitcoinj.core.Transaction, long, org.bitcoinj.script.Script, java.util.Set)}
     * instead so that verification flags do not change as new verification options
     * are added.
     */
    @Deprecated
    public void correctlySpends(Transaction txContainingThis, long scriptSigIndex, Script scriptPubKey)
            throws ScriptException {
        correctlySpends(txContainingThis, scriptSigIndex, scriptPubKey, Coin.ZERO, ALL_VERIFY_FLAGS);
    }

    @Deprecated
    public void correctlySpends(Transaction txContainingThis, long scriptSigIndex, Script scriptPubKey,
                                Set<VerifyFlag> verifyFlags)
            throws ScriptException {
        correctlySpends(txContainingThis, scriptSigIndex, scriptPubKey, Coin.ZERO, verifyFlags);
    }
    /**
     * Verifies that this script (interpreted as a scriptSig) correctly spends the given scriptPubKey.
     * @param txContainingThis The transaction in which this input scriptSig resides.
     *                         Accessing txContainingThis from another thread while this method runs results in undefined behavior.
     * @param scriptSigIndex The index in txContainingThis of the scriptSig (note: NOT the index of the scriptPubKey).
     * @param scriptPubKey The connected scriptPubKey containing the conditions needed to claim the value.
     * @param verifyFlags Each flag enables one validation rule. If in doubt, use {@link #correctlySpends(Transaction, long, Script)}
     *                    which sets all flags.
     */
    public void correctlySpends(Transaction txContainingThis, long scriptSigIndex, Script scriptPubKey, Coin value,
                                Set<VerifyFlag> verifyFlags) throws ScriptException {
        // Clone the transaction because executing the script involves editing it, and if we die, we'll leave
        // the tx half broken (also it's not so thread safe to work on it directly.
        try {
            txContainingThis = txContainingThis.getParams().getDefaultSerializer().makeTransaction(txContainingThis.bitcoinSerialize());
        } catch (ProtocolException e) {
            throw new RuntimeException(e);   // Should not happen unless we were given a totally broken transaction.
        }
        if (getProgram().length > 10000 || scriptPubKey.getProgram().length > 10000)
            throw new ScriptException("Script larger than 10,000 bytes");
        
        LinkedList<byte[]> stack = new LinkedList<byte[]>();
        LinkedList<byte[]> p2shStack = null;
        
        executeScript(txContainingThis, scriptSigIndex, this, stack, value, verifyFlags);
        if (verifyFlags.contains(VerifyFlag.P2SH))
            p2shStack = new LinkedList<byte[]>(stack);
        executeScript(txContainingThis, scriptSigIndex, scriptPubKey, stack, value, verifyFlags);
        
        if (stack.size() == 0)
            throw new ScriptException("Stack empty at end of script execution.");
        
        if (!castToBool(stack.pollLast()))
            throw new ScriptException("Script resulted in a non-true stack: " + stack);

        // P2SH is pay to script hash. It means that the scriptPubKey has a special form which is a valid
        // program but it has "useless" form that if evaluated as a normal program always returns true.
        // Instead, miners recognize it as special based on its template - it provides a hash of the real scriptPubKey
        // and that must be provided by the input. The goal of this bizarre arrangement is twofold:
        //
        // (1) You can sum up a large, complex script (like a CHECKMULTISIG script) with an address that's the same
        //     size as a regular address. This means it doesn't overload scannable QR codes/NFC tags or become
        //     un-wieldy to copy/paste.
        // (2) It allows the working set to be smaller: nodes perform best when they can store as many unspent outputs
        //     in RAM as possible, so if the outputs are made smaller and the inputs get bigger, then it's better for
        //     overall scalability and performance.

        // TODO: Check if we can take out enforceP2SH if there's a checkpoint at the enforcement block.
        if (verifyFlags.contains(VerifyFlag.P2SH) && scriptPubKey.isPayToScriptHash()) {
            for (ScriptChunk chunk : chunks)
                if (chunk.isOpCode() && chunk.opcode > OP_16)
                    throw new ScriptException("Attempted to spend a P2SH scriptPubKey with a script that contained script ops");
            
            byte[] scriptPubKeyBytes = p2shStack.pollLast();
            Script scriptPubKeyP2SH = new Script(scriptPubKeyBytes);
            
            executeScript(txContainingThis, scriptSigIndex, scriptPubKeyP2SH, p2shStack, value, verifyFlags);
            
            if (p2shStack.size() == 0)
                throw new ScriptException("P2SH stack empty at end of script execution.");
            
            if (!castToBool(p2shStack.pollLast()))
                throw new ScriptException("P2SH script execution resulted in a non-true stack");
        }
    }

    // Utility that doesn't copy for internal use
    private byte[] getQuickProgram() {
        if (program != null)
            return program;
        return getProgram();
    }

    /**
     * Get the {@link org.bitcoinj.script.Script.ScriptType}.
     * @return The script type.
     */
    public ScriptType getScriptType() {
        ScriptType type = ScriptType.NO_TYPE;
        if (isSentToAddress()) {
            type = ScriptType.P2PKH;
        } else if (isSentToRawPubKey()) {
            type = ScriptType.PUB_KEY;
        } else if (isPayToScriptHash()) {
            type = ScriptType.P2SH;
        }
        return type;
    }

    @Override
    public boolean equals(Object o) {
        if (this == o) return true;
        if (o == null || getClass() != o.getClass()) return false;
        return Arrays.equals(getQuickProgram(), ((Script)o).getQuickProgram());
    }

    @Override
    public int hashCode() {
        return Arrays.hashCode(getQuickProgram());
    }
}<|MERGE_RESOLUTION|>--- conflicted
+++ resolved
@@ -806,7 +806,7 @@
     /**
      * Cast a script chunk to a BigInteger.
      *
-     * @see #castToBigInteger(byte[], int, boolean) for values with different maximum
+     * @see #castToBigInteger(byte[], boolean) for values with different maximum
      * sizes.
      * @throws ScriptException if the chunk is longer than 4 bytes.
      */
@@ -867,8 +867,6 @@
          executeScript(txContainingThis, index, script, stack, Coin.ZERO, verifyFlags);
     }
 
-<<<<<<< HEAD
-=======
     private static boolean isOpcodeDisabled(int opcode, Set<VerifyFlag> verifyFlags) {
 
 
@@ -905,7 +903,6 @@
         return false;
 
     }
->>>>>>> d1dccb67
 
     /**
      * Exposes the script interpreter. Normally you should not use this directly, instead use
@@ -953,7 +950,8 @@
 
         LinkedList<byte[]> altstack = new LinkedList<byte[]>();
         LinkedList<Boolean> ifStack = new LinkedList<Boolean>();
-<<<<<<< HEAD
+        final boolean enforceMinimal = verifyFlags.contains(VerifyFlag.MINIMALDATA);
+
 
         if (scriptStateListener != null) {
             scriptStateListener.setInitialState(
@@ -967,10 +965,6 @@
                     verifyFlags
             );
         }
-=======
-        final boolean enforceMinimal = verifyFlags.contains(VerifyFlag.MINIMALDATA);
->>>>>>> d1dccb67
-        
         for (ScriptChunk chunk : script) {
             boolean shouldExecute = !ifStack.contains(false);
 
