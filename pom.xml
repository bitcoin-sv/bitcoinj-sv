<project xmlns="http://maven.apache.org/POM/4.0.0" xmlns:xsi="http://www.w3.org/2001/XMLSchema-instance"
         xsi:schemaLocation="http://maven.apache.org/POM/4.0.0 http://maven.apache.org/xsd/maven-4.0.0.xsd">
    <modelVersion>4.0.0</modelVersion>

    <groupId>io.bitcoinsv.bitcoinjsv</groupId>
    <artifactId>bitcoinj-parent</artifactId>
<<<<<<< HEAD
    <version>1.0.3-SNAPSHOT</version>
=======
    <version>1.0.4</version>
>>>>>>> 6bec35ce
    <packaging>pom</packaging>
    <licenses>
        <license>
            <name>Open BSV License</name>
            <url>https://github.com/bitcoin-sv/bitcoinj-sv/blob/master/LICENSE</url>
        </license>
    </licenses>
    <developers>
        <developer>
            <organization>nChain</organization>
            <organizationUrl>https://nchain.com/</organizationUrl>
            <name>Steve Shadders</name>
        </developer>
    </developers>
    <scm>
        <connection>scm:git:https://github.com/bitcoin-sv/bitcoinj-sv.git</connection>
        <developerConnection>scm:git:https://github.com/bitcoin-sv/bitcoinj-sv.git</developerConnection>
        <url>https://github.com/bitcoin-sv/bitcoinj-sv</url>
    </scm>

    <modules>
        <module>base</module>
        <module>extensions</module>
        <module>legacy</module>
        <module>wallet-and-tests</module>
        <module>examples</module>
    </modules>

    <name>bitcoinj Parent</name>
    <description>Provides the common configuration for the BitCoinJ modules</description>
    <url>http://bitcoinj.io/</url>

    <properties>
        <project.build.sourceEncoding>UTF-8</project.build.sourceEncoding>
        <generated.sourceDirectory>gen</generated.sourceDirectory>
        <slf4j-version>1.7.30</slf4j-version>
        <guava-version>21.0</guava-version>             <!-- todo: update to 29.0-jre causes compilation failure in bitcoinj-legacy-->
    </properties>

    <repositories>
        <repository>
            <id>central</id>
            <name>Central Repository</name>
            <url>https://repo.maven.apache.org/maven2</url>
            <layout>default</layout>
            <snapshots>
                <enabled>false</enabled>
            </snapshots>
        </repository>
    </repositories>

    <!-- Common build plugin configuration -->
    <build>
        <plugins>
            <plugin>
                <groupId>org.apache.maven.plugins</groupId>
                <artifactId>maven-compiler-plugin</artifactId>
                <configuration>
                    <source>11</source>
                    <target>11</target>
                    <showDeprecation>true</showDeprecation>
                    <showWarnings>true</showWarnings>
                    <compilerArgs>
                        <arg>-XDcompilePolicy=simple</arg>
                        <arg>-Xplugin:ErrorProne</arg>
                    </compilerArgs>
                    <annotationProcessorPaths>
                        <path>
                            <groupId>com.google.errorprone</groupId>
                            <artifactId>error_prone_core</artifactId>
                            <version>2.4.0</version>
                        </path>
                    </annotationProcessorPaths>
                </configuration>
            </plugin>

            <plugin>
                <artifactId>maven-jar-plugin</artifactId>
                <configuration>
                    <archive>
                        <addMavenDescriptor>false</addMavenDescriptor>
                    </archive>
                </configuration>
            </plugin>
            <plugin>
                <artifactId>maven-source-plugin</artifactId>
                <executions>
                    <execution>
                        <id>attach-sources</id>
                        <goals>
                            <goal>jar</goal>
                        </goals>
                    </execution>
                </executions>
            </plugin>
            <plugin>
                <artifactId>maven-javadoc-plugin</artifactId>
                <configuration>
                    <notimestamp>true</notimestamp>
                    <doclint>none</doclint>
                </configuration>
                <executions>
                    <execution>
                        <id>attach-javadocs</id>
                        <goals>
                            <goal>jar</goal>
                        </goals>
                    </execution>
                </executions>
            </plugin>
        </plugins>
        <pluginManagement>
            <plugins>
                <plugin>
                    <artifactId>maven-clean-plugin</artifactId>
                    <version>3.1.0</version>
                </plugin>
                <plugin>
                    <artifactId>maven-compiler-plugin</artifactId>
                    <version>3.8.1</version>
                </plugin>
                <plugin>
                    <artifactId>maven-dependency-plugin</artifactId>
                    <version>3.1.2</version>
                </plugin>
                <plugin>
                    <artifactId>maven-deploy-plugin</artifactId>
                    <version>2.8.2</version>
                </plugin>
                <plugin>
                    <artifactId>maven-install-plugin</artifactId>
                    <version>2.5.2</version>
                </plugin>
                <plugin>
                    <artifactId>maven-jar-plugin</artifactId>
                    <version>3.2.0</version>
                </plugin>
                <plugin>
                    <artifactId>maven-javadoc-plugin</artifactId>
                    <version>3.2.0</version>
                </plugin>
                <plugin>
                    <artifactId>maven-resources-plugin</artifactId>
                    <version>3.1.0</version>
                </plugin>
                <plugin>
                    <artifactId>maven-shade-plugin</artifactId>
                    <version>3.2.4</version>
                </plugin>
                <plugin>
                    <artifactId>maven-source-plugin</artifactId>
                    <version>3.2.1</version>
                </plugin>
                <plugin>
                    <!-- for measuring test coverage -->
                    <groupId>org.codehaus.mojo</groupId>
                    <artifactId>cobertura-maven-plugin</artifactId>
                    <version>2.7</version>
                </plugin>
                <plugin>
                    <artifactId>maven-surefire-plugin</artifactId>
                    <version>2.22.2</version>
                </plugin>
                <plugin>
                    <artifactId>maven-failsafe-plugin</artifactId>
                    <version>2.22.2</version>
                </plugin>
            </plugins>
        </pluginManagement>
    </build>

    <dependencies>
        <dependency>
            <groupId>org.slf4j</groupId>
            <artifactId>slf4j-api</artifactId>
            <version>${slf4j-version}</version>
        </dependency>
                <!-- bitcoinj consumers are expected to provide their own SLF4J adapters
                     such as logback, slf4j-log4j12, slf4j-jcl and so on, see http://www.slf4j.org/faq.html
                     this dependency configured here for tests -->
        <dependency>
            <groupId>org.slf4j</groupId>
            <artifactId>slf4j-jdk14</artifactId>
            <version>${slf4j-version}</version>
            <scope>test</scope>
        </dependency>
    </dependencies>

    <profiles>
        <profile>
            <id>release</id>
            <build>
                <plugins>
                    <plugin>
                        <groupId>org.apache.maven.plugins</groupId>
                        <artifactId>maven-source-plugin</artifactId>
                        <executions>
                            <execution>
                                <id>attach-sources</id>
                                <phase>verify</phase>
                                <goals>
                                    <goal>jar-no-fork</goal>
                                </goals>
                            </execution>
                        </executions>
                    </plugin>

                    <plugin>
                        <groupId>org.apache.maven.plugins</groupId>
                        <artifactId>maven-javadoc-plugin</artifactId>
                        <executions>
                            <execution>
                                <id>attach-javadocs</id>
                                <goals>
                                    <goal>jar</goal>
                                </goals>
                            </execution>
                        </executions>
                    </plugin>
                </plugins>
            </build>
        </profile>
    </profiles>
    <!-- Distribution: Publish JAR FIle to NEXUS: -->
    <!--
    <distributionManagement>
        <repository>
            <id>releases.nexus.nchain</id>
            <name>nChan Nexus Server: releases</name>
            <url>http://aire.sleepingsalmon.com:2095/repository/maven-releases</url>
        </repository>
    </distributionManagement>
    -->
    <distributionManagement>
        <repository>
            <id>snapshots.nexus.nchain</id>
            <name>nChan Nexus Server: snapshots</name>
            <url>http://aire.sleepingsalmon.com:2095/repository/maven-snapshots</url>
        </repository>
    </distributionManagement>
</project>
<|MERGE_RESOLUTION|>--- conflicted
+++ resolved
@@ -4,11 +4,7 @@
 
     <groupId>io.bitcoinsv.bitcoinjsv</groupId>
     <artifactId>bitcoinj-parent</artifactId>
-<<<<<<< HEAD
-    <version>1.0.3-SNAPSHOT</version>
-=======
     <version>1.0.4</version>
->>>>>>> 6bec35ce
     <packaging>pom</packaging>
     <licenses>
         <license>
@@ -232,21 +228,4 @@
             </build>
         </profile>
     </profiles>
-    <!-- Distribution: Publish JAR FIle to NEXUS: -->
-    <!--
-    <distributionManagement>
-        <repository>
-            <id>releases.nexus.nchain</id>
-            <name>nChan Nexus Server: releases</name>
-            <url>http://aire.sleepingsalmon.com:2095/repository/maven-releases</url>
-        </repository>
-    </distributionManagement>
-    -->
-    <distributionManagement>
-        <repository>
-            <id>snapshots.nexus.nchain</id>
-            <name>nChan Nexus Server: snapshots</name>
-            <url>http://aire.sleepingsalmon.com:2095/repository/maven-snapshots</url>
-        </repository>
-    </distributionManagement>
 </project>
