<?xml version="1.0" encoding="UTF-8"?>
<!--
  ~ Copyright 2012 Google Inc.
  ~
  ~ Licensed under the Apache License, Version 2.0 (the "License");
  ~ you may not use this file except in compliance with the License.
  ~ You may obtain a copy of the License at
  ~
  ~    http://www.apache.org/licenses/LICENSE-2.0
  ~
  ~ Unless required by applicable law or agreed to in writing, software
  ~ distributed under the License is distributed on an "AS IS" BASIS,
  ~ WITHOUT WARRANTIES OR CONDITIONS OF ANY KIND, either express or implied.
  ~ See the License for the specific language governing permissions and
  ~ limitations under the License.
  -->

<project xmlns="http://maven.apache.org/POM/4.0.0"
         xmlns:xsi="http://www.w3.org/2001/XMLSchema-instance"
         xsi:schemaLocation="http://maven.apache.org/POM/4.0.0 http://maven.apache.org/xsd/maven-4.0.0.xsd">
    <modelVersion>4.0.0</modelVersion>
    <parent>
        <groupId>io.bitcoinsv.bitcoinjsv</groupId>
        <artifactId>bitcoinj-parent</artifactId>
<<<<<<< HEAD
        <version>1.0.3-SNAPSHOT</version>
    </parent>

    <artifactId>bitcoinj-wallet-and-tests</artifactId>
    <version>1.0.3-SNAPSHOT</version>
=======
        <version>1.0.4</version>
    </parent>

    <artifactId>bitcoinj-wallet-and-tests</artifactId>
    <version>1.0.4</version>
>>>>>>> 6bec35ce
    <name>bitcoinj wallet and tests</name>
    <description>A collection of useful tools that use the bitcoinj.io library to perform wallet operations
    </description>

    <build>

        <plugins>

            <!-- Create wallet-tool.jar -->
            <plugin>
                <groupId>org.apache.maven.plugins</groupId>
                <artifactId>maven-shade-plugin</artifactId>
                <configuration>
                    <!-- Remove dead classes -->
                    <minimizeJar>true</minimizeJar>
                    <filters>
                        <filter>
                            <!-- exclude signatures, the bundling process breaks them for some reason -->
                            <artifact>*:*</artifact>
                            <excludes>
                                <exclude>META-INF/*.SF</exclude>
                                <exclude>META-INF/*.DSA</exclude>
                                <exclude>META-INF/*.RSA</exclude>
                            </excludes>
                        </filter>
                    </filters>
                </configuration>
                <executions>
                    <execution>
                        <id>shade-wallet-tool</id>
                        <phase>package</phase>
                        <goals>
                            <goal>shade</goal>
                        </goals>
                        <configuration>
                            <transformers>
                                <transformer
                                        implementation="org.apache.maven.plugins.shade.resource.ManifestResourceTransformer">
                                    <mainClass>io.bitcoinsv.bitcoinjsv.tools.WalletTool</mainClass>
                                </transformer>
                            </transformers>
                            <outputFile>target/wallet-tool.jar</outputFile>
                        </configuration>
                    </execution>
                    <execution>
                        <id>shade-build-checkpoints</id>
                        <phase>package</phase>
                        <goals>
                            <goal>shade</goal>
                        </goals>
                        <configuration>
                            <transformers>
                                <transformer
                                        implementation="org.apache.maven.plugins.shade.resource.ManifestResourceTransformer">
                                    <mainClass>io.bitcoinsv.bitcoinjsv.tools.BuildCheckpoints</mainClass>
                                </transformer>
                            </transformers>
                            <outputFile>target/build-checkpoints.jar</outputFile>
                        </configuration>
                    </execution>
                </executions>
            </plugin>

        </plugins>
    </build>

    <dependencies>
        <dependency>
            <groupId>io.bitcoinsv.bitcoinjsv</groupId>
            <artifactId>bitcoinj-legacy</artifactId>
            <version>${project.parent.version}</version>
        </dependency>
        <dependency>
            <groupId>net.sf.jopt-simple</groupId>
            <artifactId>jopt-simple</artifactId>
            <version>5.0.4</version>
        </dependency>
        <dependency>
            <groupId>org.slf4j</groupId>
            <artifactId>slf4j-jdk14</artifactId>
            <version>${slf4j-version}</version>
        </dependency>
        <dependency>
            <groupId>com.h2database</groupId>
            <artifactId>h2</artifactId>
            <version>1.4.200</version>
        </dependency>
        <dependency>
            <groupId>org.junit.jupiter</groupId>
            <artifactId>junit-jupiter-api</artifactId>
            <version>5.6.2</version>
            <scope>test</scope>
        </dependency>
        <dependency>
            <groupId>org.junit.jupiter</groupId>
            <artifactId>junit-jupiter-engine</artifactId>
            <version>5.6.2</version>
            <scope>test</scope>
        </dependency>
        <dependency>
            <!-- todo: update to 4.2 breaks tests -->
            <groupId>org.easymock</groupId>
            <artifactId>easymock</artifactId>
            <version>3.2</version>
            <scope>test</scope>
        </dependency>
        <dependency>
            <groupId>com.fasterxml.jackson.core</groupId>
            <artifactId>jackson-databind</artifactId>
            <version>2.11.0</version>
            <scope>test</scope>
        </dependency>
        <!-- support for Junit 4 tests, these should be steadily migrated to Junit 5 -->
        <dependency>
            <groupId>junit</groupId>
            <artifactId>junit</artifactId>
            <version>4.13</version>
            <scope>test</scope>
        </dependency>
        <dependency>
            <groupId>org.junit.vintage</groupId>
            <artifactId>junit-vintage-engine</artifactId>
            <version>5.6.2</version>
            <scope>test</scope>
        </dependency>
    </dependencies>
</project><|MERGE_RESOLUTION|>--- conflicted
+++ resolved
@@ -22,19 +22,11 @@
     <parent>
         <groupId>io.bitcoinsv.bitcoinjsv</groupId>
         <artifactId>bitcoinj-parent</artifactId>
-<<<<<<< HEAD
-        <version>1.0.3-SNAPSHOT</version>
-    </parent>
-
-    <artifactId>bitcoinj-wallet-and-tests</artifactId>
-    <version>1.0.3-SNAPSHOT</version>
-=======
         <version>1.0.4</version>
     </parent>
 
     <artifactId>bitcoinj-wallet-and-tests</artifactId>
     <version>1.0.4</version>
->>>>>>> 6bec35ce
     <name>bitcoinj wallet and tests</name>
     <description>A collection of useful tools that use the bitcoinj.io library to perform wallet operations
     </description>
