--- conflicted
+++ resolved
@@ -22,19 +22,11 @@
     <parent>
         <groupId>io.bitcoinsv.bitcoinjsv</groupId>
         <artifactId>bitcoinj-parent</artifactId>
-<<<<<<< HEAD
-        <version>1.0.2</version>
-    </parent>
-
-    <artifactId>bitcoinj-legacy</artifactId>
-    <version>1.0.2</version>
-=======
         <version>1.0.4</version>
     </parent>
 
     <artifactId>bitcoinj-legacy</artifactId>
     <version>1.0.4</version>
->>>>>>> 9559e1ca
     <name>bitcoinj legacy project</name>
     <description>A Java Bitcoin library</description>
 
