<?xml version="1.0" encoding="UTF-8"?>
<project xmlns="http://maven.apache.org/POM/4.0.0"
         xmlns:xsi="http://www.w3.org/2001/XMLSchema-instance"
         xsi:schemaLocation="http://maven.apache.org/POM/4.0.0 http://maven.apache.org/xsd/maven-4.0.0.xsd">
    <modelVersion>4.0.0</modelVersion>
    <parent>
        <artifactId>bitcoinj-parent</artifactId>
        <groupId>io.bitcoinsv.bitcoinjsv</groupId>
<<<<<<< HEAD
        <version>1.0.2</version>
    </parent>

    <artifactId>bitcoinj-extensions</artifactId>
    <version>1.0.2</version>
=======
        <version>1.0.4</version>
    </parent>

    <artifactId>bitcoinj-extensions</artifactId>
    <version>1.0.4</version>
>>>>>>> 9559e1ca
    <packaging>jar</packaging>

    <build>
        <plugins>
            <plugin>
                <groupId>org.apache.maven.plugins</groupId>
                <artifactId>maven-shade-plugin</artifactId>
                <executions>
                    <!-- Create the bundled JAR, it's easier for some people -->
                    <execution>
                        <phase>package</phase>
                        <goals>
                            <goal>shade</goal>
                        </goals>
                        <configuration>
                            <minimizeJar>false</minimizeJar>
                            <filters>
                                <filter>
                                    <!-- exclude signatures, the bundling process breaks them for some reason -->
                                    <artifact>*:*</artifact>
                                    <excludes>
                                        <exclude>META-INF/*.SF</exclude>
                                        <exclude>META-INF/*.DSA</exclude>
                                        <exclude>META-INF/*.RSA</exclude>
                                    </excludes>
                                </filter>
                            </filters>
                            <shadedArtifactAttached>true</shadedArtifactAttached>
                            <shadedClassifierName>bundled</shadedClassifierName>
                        </configuration>
                    </execution>
                </executions>
            </plugin>
        </plugins>
    </build>


    <dependencies>
        <dependency>
            <groupId>io.bitcoinsv.bitcoinjsv</groupId>
            <artifactId>bitcoinj-base</artifactId>
            <version>${project.parent.version}</version>
        </dependency>
    </dependencies>

</project><|MERGE_RESOLUTION|>--- conflicted
+++ resolved
@@ -6,19 +6,11 @@
     <parent>
         <artifactId>bitcoinj-parent</artifactId>
         <groupId>io.bitcoinsv.bitcoinjsv</groupId>
-<<<<<<< HEAD
-        <version>1.0.2</version>
-    </parent>
-
-    <artifactId>bitcoinj-extensions</artifactId>
-    <version>1.0.2</version>
-=======
         <version>1.0.4</version>
     </parent>
 
     <artifactId>bitcoinj-extensions</artifactId>
     <version>1.0.4</version>
->>>>>>> 9559e1ca
     <packaging>jar</packaging>
 
     <build>
