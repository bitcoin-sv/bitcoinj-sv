<?xml version="1.0" encoding="UTF-8"?>
<project xmlns="http://maven.apache.org/POM/4.0.0"
         xmlns:xsi="http://www.w3.org/2001/XMLSchema-instance"
         xsi:schemaLocation="http://maven.apache.org/POM/4.0.0 http://maven.apache.org/xsd/maven-4.0.0.xsd">
    <modelVersion>4.0.0</modelVersion>
    <parent>
        <artifactId>bitcoinj-parent</artifactId>
        <groupId>io.bitcoinsv.bitcoinjsv</groupId>
<<<<<<< HEAD
        <version>1.0.3-SNAPSHOT</version>
    </parent>

    <artifactId>bitcoinj-base</artifactId>
    <version>1.0.3-SNAPSHOT</version>
=======
        <version>1.0.4</version>
    </parent>

    <artifactId>bitcoinj-base</artifactId>
    <version>1.0.4</version>
>>>>>>> 6bec35ce
    <packaging>jar</packaging>

    <build>
        <resources>
            <resource>
                <targetPath>META-INF</targetPath>
                <filtering>false</filtering>
                <directory>${project.basedir}/..</directory>
                <includes>
                    <include>LICENSE</include>
                    <include>NOTICE.TXT</include>
                </includes>
            </resource>
            <resource>
                <directory>${project.basedir}/src/main/resources</directory>
            </resource>
        </resources>

        <plugins>
            <plugin>
                <groupId>org.apache.maven.plugins</groupId>
                <artifactId>maven-shade-plugin</artifactId>
                <executions>
                    <!-- Create the bundled JAR, it's easier for some people -->
                    <execution>
                        <phase>package</phase>
                        <goals>
                            <goal>shade</goal>
                        </goals>
                        <configuration>
                            <minimizeJar>false</minimizeJar>
                            <filters>
                                <filter>
                                    <!-- exclude signatures, the bundling process breaks them for some reason -->
                                    <artifact>*:*</artifact>
                                    <excludes>
                                        <exclude>META-INF/*.SF</exclude>
                                        <exclude>META-INF/*.DSA</exclude>
                                        <exclude>META-INF/*.RSA</exclude>
                                    </excludes>
                                </filter>
                            </filters>
                            <shadedArtifactAttached>true</shadedArtifactAttached>
                            <shadedClassifierName>bundled</shadedClassifierName>
                        </configuration>
                    </execution>
                </executions>
            </plugin>
        </plugins>
    </build>

    <dependencies>
        <dependency>
            <!-- https://mvnrepository.com/artifact/com.madgag.spongycastle/core -->
            <groupId>com.madgag.spongycastle</groupId>
            <artifactId>core</artifactId>
            <version>1.51.0.0</version> <!-- update to 1.58.0.0 causes test failure in bitcoinj-legacy -->
        </dependency>
        <dependency>
            <groupId>com.google.protobuf</groupId>
            <artifactId>protobuf-java</artifactId>
            <version>3.12.2</version>
        </dependency>
        <dependency>
            <groupId>com.google.guava</groupId>
            <artifactId>guava</artifactId>
            <version>${guava-version}</version>
        </dependency>
        <dependency>
            <groupId>com.google.code.findbugs</groupId>
            <artifactId>jsr305</artifactId>
            <version>3.0.2</version>
        </dependency>
        <dependency>
            <groupId>org.junit.jupiter</groupId>
            <artifactId>junit-jupiter-api</artifactId>
            <version>5.6.2</version>
            <scope>test</scope>
        </dependency>
        <dependency>
            <groupId>org.junit.jupiter</groupId>
            <artifactId>junit-jupiter-engine</artifactId>
            <version>5.6.2</version>
            <scope>test</scope>
        </dependency>
        <dependency>
            <groupId>com.fasterxml.jackson.core</groupId>
            <artifactId>jackson-databind</artifactId>
            <version>2.11.0</version>
            <scope>test</scope>
        </dependency>
        <dependency>
            <groupId>com.lambdaworks</groupId>
            <artifactId>scrypt</artifactId>
            <version>1.4.0</version>
            <scope>compile</scope>
        </dependency>
        <dependency>
            <groupId>org.easymock</groupId>
            <artifactId>easymock</artifactId>
            <version>3.2</version>
            <scope>test</scope>
        </dependency>
    </dependencies>
</project><|MERGE_RESOLUTION|>--- conflicted
+++ resolved
@@ -6,19 +6,11 @@
     <parent>
         <artifactId>bitcoinj-parent</artifactId>
         <groupId>io.bitcoinsv.bitcoinjsv</groupId>
-<<<<<<< HEAD
-        <version>1.0.3-SNAPSHOT</version>
-    </parent>
-
-    <artifactId>bitcoinj-base</artifactId>
-    <version>1.0.3-SNAPSHOT</version>
-=======
         <version>1.0.4</version>
     </parent>
 
     <artifactId>bitcoinj-base</artifactId>
     <version>1.0.4</version>
->>>>>>> 6bec35ce
     <packaging>jar</packaging>
 
     <build>
